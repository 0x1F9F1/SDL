<<<<<<< HEAD
/*
  Simple DirectMedia Layer
  Copyright (C) 1997-2013 Sam Lantinga <slouken@libsdl.org>

  This software is provided 'as-is', without any express or implied
  warranty.  In no event will the authors be held liable for any damages
  arising from the use of this software.

  Permission is granted to anyone to use this software for any purpose,
  including commercial applications, and to alter it and redistribute it
  freely, subject to the following restrictions:

  1. The origin of this software must not be misrepresented; you must not
     claim that you wrote the original software. If you use this software
     in a product, an acknowledgment in the product documentation would be
     appreciated but is not required.
  2. Altered source versions must be plainly marked as such, and must not be
     misrepresented as being the original software.
  3. This notice may not be removed or altered from any source distribution.
*/
#include "SDL_config.h"

/* This is the game controller API for Simple DirectMedia Layer */

#include "SDL_events.h"
#include "SDL_assert.h"
#include "SDL_sysjoystick.h"
#include "SDL_hints.h"
#include "SDL_gamecontrollerdb.h"

#if !SDL_EVENTS_DISABLED
#include "../events/SDL_events_c.h"
#endif
#define ABS(_x) ((_x) < 0 ? -(_x) : (_x))


/* a list of currently opened game controllers */
static SDL_GameController *SDL_gamecontrollers = NULL;

/* keep track of the hat and mask value that transforms this hat movement into a button/axis press */
struct _SDL_HatMapping
{
    int hat;
    Uint8 mask;
};

#define k_nMaxReverseEntries 20

/**
 * We are encoding the "HAT" as 0xhm. where h == hat ID and m == mask
 * MAX 4 hats supported
 */
#define k_nMaxHatEntries 0x3f + 1

/* our in memory mapping db between joystick objects and controller mappings */
struct _SDL_ControllerMapping
{
    SDL_JoystickGUID guid;
    const char *name;

    /* mapping of axis/button id to controller version */
    int axes[SDL_CONTROLLER_AXIS_MAX];
    int buttonasaxis[SDL_CONTROLLER_AXIS_MAX];

    int buttons[SDL_CONTROLLER_BUTTON_MAX];
    int axesasbutton[SDL_CONTROLLER_BUTTON_MAX];
    struct _SDL_HatMapping hatasbutton[SDL_CONTROLLER_BUTTON_MAX];

    /* reverse mapping, joystick indices to buttons */
    SDL_GameControllerAxis raxes[k_nMaxReverseEntries];
    SDL_GameControllerAxis rbuttonasaxis[k_nMaxReverseEntries];

    SDL_GameControllerButton rbuttons[k_nMaxReverseEntries];
    SDL_GameControllerButton raxesasbutton[k_nMaxReverseEntries];
    SDL_GameControllerButton rhatasbutton[k_nMaxHatEntries];

};


/* our hard coded list of mapping support */
typedef struct _ControllerMapping_t
{
    SDL_JoystickGUID guid;
    char *name;
    char *mapping;
    struct _ControllerMapping_t *next;
} ControllerMapping_t;

static ControllerMapping_t *s_pSupportedControllers = NULL;
#if defined(SDL_JOYSTICK_DINPUT) || defined(SDL_JOYSTICK_XINPUT)
static ControllerMapping_t *s_pXInputMapping = NULL;
#endif

/* The SDL game controller structure */
struct _SDL_GameController
{
    SDL_Joystick *joystick; /* underlying joystick device */
    int ref_count;
    Uint8 hatState[4]; /* the current hat state for this controller */
    struct _SDL_ControllerMapping mapping; /* the mapping object for this controller */
    struct _SDL_GameController *next; /* pointer to next game controller we have allocated */
};


int SDL_PrivateGameControllerAxis(SDL_GameController * gamecontroller, SDL_GameControllerAxis axis, Sint16 value);
int SDL_PrivateGameControllerButton(SDL_GameController * gamecontroller, SDL_GameControllerButton button, Uint8 state);

/*
 * Event filter to fire controller events from joystick ones
 */
int SDL_GameControllerEventWatcher(void *userdata, SDL_Event * event)
{
    switch( event->type )
    {
    case SDL_JOYAXISMOTION:
        {
            SDL_GameController *controllerlist;

            if ( event->jaxis.axis >= k_nMaxReverseEntries ) break;

            controllerlist = SDL_gamecontrollers;
            while ( controllerlist )
            {
                if ( controllerlist->joystick->instance_id == event->jaxis.which )
                {
                    if ( controllerlist->mapping.raxes[event->jaxis.axis] >= 0 ) /* simple axis to axis, send it through */
                    {
                        SDL_GameControllerAxis axis = controllerlist->mapping.raxes[event->jaxis.axis];
                        Sint16 value = event->jaxis.value;
                        switch (axis)
                        {
                            case SDL_CONTROLLER_AXIS_TRIGGERLEFT:
                            case SDL_CONTROLLER_AXIS_TRIGGERRIGHT:
                                /* Shift it to be 0 - 32767. */
                                value = value / 2 + 16384;
                            default:
                                break;
                        }
                        SDL_PrivateGameControllerAxis( controllerlist, axis, value );
                    }
                    else if ( controllerlist->mapping.raxesasbutton[event->jaxis.axis] >= 0 ) /* simulate an axis as a button */
                    {
                        SDL_PrivateGameControllerButton( controllerlist, controllerlist->mapping.raxesasbutton[event->jaxis.axis], ABS(event->jaxis.value) > 32768/2 ? SDL_PRESSED : SDL_RELEASED );
                    }
                    break;
                }
                controllerlist = controllerlist->next;
            }
        }
        break;
    case SDL_JOYBUTTONDOWN:
    case SDL_JOYBUTTONUP:
        {
            SDL_GameController *controllerlist;

            if ( event->jbutton.button >= k_nMaxReverseEntries ) break;

            controllerlist = SDL_gamecontrollers;
            while ( controllerlist )
            {
                if ( controllerlist->joystick->instance_id == event->jbutton.which )
                {
                    if ( controllerlist->mapping.rbuttons[event->jbutton.button] >= 0 ) /* simple button as button */
                    {
                        SDL_PrivateGameControllerButton( controllerlist, controllerlist->mapping.rbuttons[event->jbutton.button], event->jbutton.state );
                    }
                    else if ( controllerlist->mapping.rbuttonasaxis[event->jbutton.button] >= 0 ) /* an button pretending to be an axis */
                    {
                        SDL_PrivateGameControllerAxis( controllerlist, controllerlist->mapping.rbuttonasaxis[event->jbutton.button], event->jbutton.state > 0 ? 32767 : 0 );
                    }
                    break;
                }
                controllerlist = controllerlist->next;
            }
        }
        break;
    case SDL_JOYHATMOTION:
        {
            SDL_GameController *controllerlist;

            if ( event->jhat.hat >= 4 ) break;

            controllerlist = SDL_gamecontrollers;
            while ( controllerlist )
            {
                if ( controllerlist->joystick->instance_id == event->jhat.which )
                {
                    Uint8 bSame = controllerlist->hatState[event->jhat.hat] & event->jhat.value;
                    /* Get list of removed bits (button release) */
                    Uint8 bChanged = controllerlist->hatState[event->jhat.hat] ^ bSame;
                    /* the hat idx in the high nibble */
                    int bHighHat = event->jhat.hat << 4;

                    if ( bChanged & SDL_HAT_DOWN )
                        SDL_PrivateGameControllerButton( controllerlist, controllerlist->mapping.rhatasbutton[bHighHat | SDL_HAT_DOWN], SDL_RELEASED );
                    if ( bChanged & SDL_HAT_UP )
                        SDL_PrivateGameControllerButton( controllerlist, controllerlist->mapping.rhatasbutton[bHighHat | SDL_HAT_UP], SDL_RELEASED );
                    if ( bChanged & SDL_HAT_LEFT )
                        SDL_PrivateGameControllerButton( controllerlist, controllerlist->mapping.rhatasbutton[bHighHat | SDL_HAT_LEFT], SDL_RELEASED );
                    if ( bChanged & SDL_HAT_RIGHT )
                        SDL_PrivateGameControllerButton( controllerlist, controllerlist->mapping.rhatasbutton[bHighHat | SDL_HAT_RIGHT], SDL_RELEASED );

                    /* Get list of added bits (button press) */
                    bChanged = event->jhat.value ^ bSame;

                    if ( bChanged & SDL_HAT_DOWN )
                        SDL_PrivateGameControllerButton( controllerlist, controllerlist->mapping.rhatasbutton[bHighHat | SDL_HAT_DOWN], SDL_PRESSED );
                    if ( bChanged & SDL_HAT_UP )
                        SDL_PrivateGameControllerButton( controllerlist, controllerlist->mapping.rhatasbutton[bHighHat | SDL_HAT_UP], SDL_PRESSED );
                    if ( bChanged & SDL_HAT_LEFT )
                        SDL_PrivateGameControllerButton( controllerlist, controllerlist->mapping.rhatasbutton[bHighHat | SDL_HAT_LEFT], SDL_PRESSED );
                    if ( bChanged & SDL_HAT_RIGHT )
                        SDL_PrivateGameControllerButton( controllerlist, controllerlist->mapping.rhatasbutton[bHighHat | SDL_HAT_RIGHT], SDL_PRESSED );

                    /* update our state cache */
                    controllerlist->hatState[event->jhat.hat] = event->jhat.value;

                    break;
                }
                controllerlist = controllerlist->next;
            }
        }
        break;
    case SDL_JOYDEVICEADDED:
        {
            if ( SDL_IsGameController(event->jdevice.which ) )
            {
                SDL_Event deviceevent;
                deviceevent.type = SDL_CONTROLLERDEVICEADDED;
                deviceevent.cdevice.which = event->jdevice.which;
                SDL_PushEvent(&deviceevent);
            }
        }
        break;
    case SDL_JOYDEVICEREMOVED:
        {
            SDL_GameController *controllerlist = SDL_gamecontrollers;
            while ( controllerlist )
            {
                if ( controllerlist->joystick->instance_id == event->jdevice.which )
                {
                    SDL_Event deviceevent;
                    deviceevent.type = SDL_CONTROLLERDEVICEREMOVED;
                    deviceevent.cdevice.which = event->jdevice.which;
                    SDL_PushEvent(&deviceevent);
                    break;
                }
                controllerlist = controllerlist->next;
            }
        }
        break;
    default:
        break;
    }

    return 1;
}

/*
 * Helper function to scan the mappings database for a controller with the specified GUID
 */
ControllerMapping_t *SDL_PrivateGetControllerMappingForGUID(SDL_JoystickGUID *guid)
{
    ControllerMapping_t *pSupportedController = s_pSupportedControllers;
    while ( pSupportedController )
    {
        if ( !SDL_memcmp( guid, &pSupportedController->guid, sizeof(*guid) ) )
        {
            return pSupportedController;
        }
        pSupportedController = pSupportedController->next;
    }
    return NULL;
}

/*
 * Helper function to determine pre-calculated offset to certain joystick mappings
 */
ControllerMapping_t *SDL_PrivateGetControllerMapping(int device_index)
{
#if defined(SDL_JOYSTICK_DINPUT) || defined(SDL_JOYSTICK_XINPUT)
    if ( SDL_SYS_IsXInputDeviceIndex(device_index) && s_pXInputMapping )
    {
        return s_pXInputMapping;
    }
    else
#endif
    {
        SDL_JoystickGUID jGUID = SDL_JoystickGetDeviceGUID( device_index );
        return SDL_PrivateGetControllerMappingForGUID(&jGUID);
    }

    return NULL;
}

static const char* map_StringForControllerAxis[] = {
    "leftx",
    "lefty",
    "rightx",
    "righty",
    "lefttrigger",
    "righttrigger",
    NULL
};

/*
 * convert a string to its enum equivalent
 */
SDL_GameControllerAxis SDL_GameControllerGetAxisFromString( const char *pchString )
{
    int entry;
    if ( !pchString || !pchString[0] )
        return SDL_CONTROLLER_AXIS_INVALID;

    for ( entry = 0; map_StringForControllerAxis[entry]; ++entry)
    {
        if ( !SDL_strcasecmp( pchString, map_StringForControllerAxis[entry] ) )
            return entry;
    }
    return SDL_CONTROLLER_AXIS_INVALID;
}

/*
 * convert an enum to its string equivalent
 */
const char* SDL_GameControllerGetStringForAxis( SDL_GameControllerAxis axis )
{
    if (axis > SDL_CONTROLLER_AXIS_INVALID && axis < SDL_CONTROLLER_AXIS_MAX)
    {
        return map_StringForControllerAxis[axis];
    }
    return NULL;
}

static const char* map_StringForControllerButton[] = {
    "a",
    "b",
    "x",
    "y",
    "back",
    "guide",
    "start",
    "leftstick",
    "rightstick",
    "leftshoulder",
    "rightshoulder",
    "dpup",
    "dpdown",
    "dpleft",
    "dpright",
    NULL
};

/*
 * convert a string to its enum equivalent
 */
SDL_GameControllerButton SDL_GameControllerGetButtonFromString( const char *pchString )
{
    int entry;
    if ( !pchString || !pchString[0] )
        return SDL_CONTROLLER_BUTTON_INVALID;

    for ( entry = 0; map_StringForControllerButton[entry]; ++entry)
    {
        if ( !SDL_strcasecmp( pchString, map_StringForControllerButton[entry] ) )
        return entry;
    }
    return SDL_CONTROLLER_BUTTON_INVALID;
}

/*
 * convert an enum to its string equivalent
 */
const char* SDL_GameControllerGetStringForButton( SDL_GameControllerButton axis )
{
    if (axis > SDL_CONTROLLER_BUTTON_INVALID && axis < SDL_CONTROLLER_BUTTON_MAX)
    {
        return map_StringForControllerButton[axis];
    }
    return NULL;
}

/*
 * given a controller button name and a joystick name update our mapping structure with it
 */
void SDL_PrivateGameControllerParseButton( const char *szGameButton, const char *szJoystickButton, struct _SDL_ControllerMapping *pMapping )
{
    int iSDLButton = 0;
    SDL_GameControllerButton button;
    SDL_GameControllerAxis axis;
    button = SDL_GameControllerGetButtonFromString( szGameButton );
    axis = SDL_GameControllerGetAxisFromString( szGameButton );
    iSDLButton = SDL_atoi( &szJoystickButton[1] );

    if ( szJoystickButton[0] == 'a' )
    {
        if ( iSDLButton >= k_nMaxReverseEntries )
        {
            SDL_SetError("Axis index too large: %d", iSDLButton );
            return;
        }
        if ( axis != SDL_CONTROLLER_AXIS_INVALID )
        {
            pMapping->axes[ axis ] = iSDLButton;
            pMapping->raxes[ iSDLButton ] = axis;
        }
        else if ( button != SDL_CONTROLLER_BUTTON_INVALID )
        {
            pMapping->axesasbutton[ button ] = iSDLButton;
            pMapping->raxesasbutton[ iSDLButton ] = button;
        }
        else
        {
            SDL_assert( !"How did we get here?" );
        }

    }
    else if ( szJoystickButton[0] == 'b' )
    {
        if ( iSDLButton >= k_nMaxReverseEntries )
        {
            SDL_SetError("Button index too large: %d", iSDLButton );
            return;
        }
        if ( button != SDL_CONTROLLER_BUTTON_INVALID )
        {
            pMapping->buttons[ button ] = iSDLButton;
            pMapping->rbuttons[ iSDLButton ] = button;
        }
        else if ( axis != SDL_CONTROLLER_AXIS_INVALID )
        {
            pMapping->buttonasaxis[ axis ] = iSDLButton;
            pMapping->rbuttonasaxis[ iSDLButton ] = axis;
        }
        else
        {
            SDL_assert( !"How did we get here?" );
        }
    }
    else if ( szJoystickButton[0] == 'h' )
    {
        int hat = SDL_atoi( &szJoystickButton[1] );
        int mask = SDL_atoi( &szJoystickButton[3] );
        if (hat >= 4) {
            SDL_SetError("Hat index too large: %d", iSDLButton );
        }

        if ( button != SDL_CONTROLLER_BUTTON_INVALID )
        {
            int ridx;
            pMapping->hatasbutton[ button ].hat = hat;
            pMapping->hatasbutton[ button ].mask = mask;
            ridx = (hat << 4) | mask;
            pMapping->rhatasbutton[ ridx ] = button;
        }
        else if ( axis != SDL_CONTROLLER_AXIS_INVALID )
        {
            SDL_assert( !"Support hat as axis" );
        }
        else
        {
            SDL_assert( !"How did we get here?" );
        }
    }
}


/*
 * given a controller mapping string update our mapping object
 */
static void
SDL_PrivateGameControllerParseControllerConfigString( struct _SDL_ControllerMapping *pMapping, const char *pchString )
{
    char szGameButton[20];
    char szJoystickButton[20];
    SDL_bool bGameButton = SDL_TRUE;
    int i = 0;
    const char *pchPos = pchString;

    SDL_memset( szGameButton, 0x0, sizeof(szGameButton) );
    SDL_memset( szJoystickButton, 0x0, sizeof(szJoystickButton) );

    while ( pchPos && *pchPos )
    {
        if ( *pchPos == ':' )
        {
            i = 0;
            bGameButton = SDL_FALSE;
        }
        else if ( *pchPos == ' ' )
        {

        }
        else if ( *pchPos == ',' )
        {
            i = 0;
            bGameButton = SDL_TRUE;
            SDL_PrivateGameControllerParseButton( szGameButton, szJoystickButton, pMapping );
            SDL_memset( szGameButton, 0x0, sizeof(szGameButton) );
            SDL_memset( szJoystickButton, 0x0, sizeof(szJoystickButton) );

        }
        else if ( bGameButton )
        {
            if ( i >=  sizeof(szGameButton))
            {
                SDL_SetError( "Button name too large: %s", szGameButton );
                return;
            }
            szGameButton[i] = *pchPos;
            i++;
        }
        else
        {
            if ( i >=  sizeof(szJoystickButton))
            {
                SDL_SetError( "Joystick button name too large: %s", szJoystickButton );
                return;
            }
            szJoystickButton[i] = *pchPos;
            i++;
        }
        pchPos++;
    }

    SDL_PrivateGameControllerParseButton( szGameButton, szJoystickButton, pMapping );

}

/*
 * Make a new button mapping struct
 */
void SDL_PrivateLoadButtonMapping( struct _SDL_ControllerMapping *pMapping, SDL_JoystickGUID guid, const char *pchName, const char *pchMapping )
{
    int j;

    pMapping->guid = guid;
    pMapping->name = pchName;

    /* set all the button mappings to non defaults */
    for ( j = 0; j < SDL_CONTROLLER_AXIS_MAX; j++ )
    {
        pMapping->axes[j] = -1;
        pMapping->buttonasaxis[j] = -1;
    }
    for ( j = 0; j < SDL_CONTROLLER_BUTTON_MAX; j++ )
    {
        pMapping->buttons[j] = -1;
        pMapping->axesasbutton[j] = -1;
        pMapping->hatasbutton[j].hat = -1;
    }

    for ( j = 0; j < k_nMaxReverseEntries; j++ )
    {
        pMapping->raxes[j] = SDL_CONTROLLER_AXIS_INVALID;
        pMapping->rbuttonasaxis[j] = SDL_CONTROLLER_AXIS_INVALID;
        pMapping->rbuttons[j] = SDL_CONTROLLER_BUTTON_INVALID;
        pMapping->raxesasbutton[j] = SDL_CONTROLLER_BUTTON_INVALID;
    }

    for (j = 0; j < k_nMaxHatEntries; j++)
    {
        pMapping->rhatasbutton[j] = SDL_CONTROLLER_BUTTON_INVALID;
    }

    SDL_PrivateGameControllerParseControllerConfigString( pMapping, pchMapping );
}


/*
 * grab the guid string from a mapping string
 */
char *SDL_PrivateGetControllerGUIDFromMappingString( const char *pMapping )
{
    const char *pFirstComma = SDL_strchr( pMapping, ',' );
    if ( pFirstComma )
    {
        char *pchGUID = SDL_malloc( pFirstComma - pMapping + 1 );
        if ( !pchGUID )
        {
            SDL_OutOfMemory();
            return NULL;
        }
        SDL_memcpy( pchGUID, pMapping, pFirstComma - pMapping );
        pchGUID[ pFirstComma - pMapping ] = 0;
        return pchGUID;
    }
    return NULL;
}


/*
 * grab the name string from a mapping string
 */
char *SDL_PrivateGetControllerNameFromMappingString( const char *pMapping )
{
    const char *pFirstComma, *pSecondComma;
    char *pchName;

    pFirstComma = SDL_strchr( pMapping, ',' );
    if ( !pFirstComma )
        return NULL;

    pSecondComma = SDL_strchr( pFirstComma + 1, ',' );
    if ( !pSecondComma )
        return NULL;

    pchName = SDL_malloc( pSecondComma - pFirstComma );
    if ( !pchName )
    {
        SDL_OutOfMemory();
        return NULL;
    }
    SDL_memcpy( pchName, pFirstComma + 1, pSecondComma - pFirstComma );
    pchName[ pSecondComma - pFirstComma - 1 ] = 0;
    return pchName;
}


/*
 * grab the button mapping string from a mapping string
 */
char *SDL_PrivateGetControllerMappingFromMappingString( const char *pMapping )
{
    const char *pFirstComma, *pSecondComma;

    pFirstComma = SDL_strchr( pMapping, ',' );
    if ( !pFirstComma )
        return NULL;

    pSecondComma = SDL_strchr( pFirstComma + 1, ',' );
    if ( !pSecondComma )
        return NULL;

    return SDL_strdup(pSecondComma + 1); /* mapping is everything after the 3rd comma */
}

void SDL_PrivateGameControllerRefreshMapping( ControllerMapping_t *pControllerMapping )
{
    SDL_GameController *gamecontrollerlist = SDL_gamecontrollers;
    while ( gamecontrollerlist )
    {
        if ( !SDL_memcmp( &gamecontrollerlist->mapping.guid, &pControllerMapping->guid, sizeof(pControllerMapping->guid) ) )
        {
            SDL_Event event;
            event.type = SDL_CONTROLLERDEVICEREMAPPED;
            event.cdevice.which = gamecontrollerlist->joystick->instance_id;
            SDL_PushEvent(&event);

            /* Not really threadsafe.  Should this lock access within SDL_GameControllerEventWatcher? */
            SDL_PrivateLoadButtonMapping(&gamecontrollerlist->mapping, pControllerMapping->guid, pControllerMapping->name, pControllerMapping->mapping);
        }

        gamecontrollerlist = gamecontrollerlist->next;
    }
}

/*
 * Add or update an entry into the Mappings Database
 */
int
SDL_GameControllerAddMapping( const char *mappingString )
{
    char *pchGUID;
    char *pchName;
    char *pchMapping;
    SDL_JoystickGUID jGUID;
    ControllerMapping_t *pControllerMapping;
#if defined(SDL_JOYSTICK_DINPUT) || defined(SDL_JOYSTICK_XINPUT)
    SDL_bool is_xinput_mapping = SDL_FALSE;
#endif

    pchGUID = SDL_PrivateGetControllerGUIDFromMappingString( mappingString );
    if (!pchGUID) {
        return -1;
    }
#if defined(SDL_JOYSTICK_DINPUT) || defined(SDL_JOYSTICK_XINPUT)
    if ( !SDL_strcasecmp( pchGUID, "xinput" ) ) {
        is_xinput_mapping = SDL_TRUE;
    }
#endif
    jGUID = SDL_JoystickGetGUIDFromString(pchGUID);
    SDL_free(pchGUID);

    pControllerMapping = SDL_PrivateGetControllerMappingForGUID(&jGUID);

    pchName = SDL_PrivateGetControllerNameFromMappingString( mappingString );
    if (!pchName) return -1;

    pchMapping = SDL_PrivateGetControllerMappingFromMappingString( mappingString );
    if (!pchMapping) {
        SDL_free( pchName );
        return -1;
    }

    if (pControllerMapping) {
        /* Update existing mapping */
        SDL_free( pControllerMapping->name );
        pControllerMapping->name = pchName;
        SDL_free( pControllerMapping->mapping );
        pControllerMapping->mapping = pchMapping;
        /* refresh open controllers */
        SDL_PrivateGameControllerRefreshMapping( pControllerMapping );
        return 0;
    } else {
        pControllerMapping = SDL_malloc( sizeof(*pControllerMapping) );
        if (!pControllerMapping) {
            SDL_free( pchName );
            SDL_free( pchMapping );
            return SDL_OutOfMemory();
        }
#if defined(SDL_JOYSTICK_DINPUT) || defined(SDL_JOYSTICK_XINPUT)
        if ( is_xinput_mapping )
        {
            s_pXInputMapping = pControllerMapping;
        }
#endif
        pControllerMapping->guid = jGUID;
        pControllerMapping->name = pchName;
        pControllerMapping->mapping = pchMapping;
        pControllerMapping->next = s_pSupportedControllers;
        s_pSupportedControllers = pControllerMapping;
        return 1;
    }
}

/*
 * Get the mapping string for this GUID
 */
char *
SDL_GameControllerMappingForGUID( SDL_JoystickGUID guid )
{
    char *pMappingString = NULL;
    ControllerMapping_t *mapping = SDL_PrivateGetControllerMappingForGUID(&guid);
    if (mapping) {
        char pchGUID[33];
        size_t needed;
        SDL_JoystickGetGUIDString(guid, pchGUID, sizeof(pchGUID));
        /* allocate enough memory for GUID + ',' + name + ',' + mapping + \0 */
        needed = SDL_strlen(pchGUID) + 1 + SDL_strlen(mapping->name) + 1 + SDL_strlen(mapping->mapping) + 1;
        pMappingString = SDL_malloc( needed );
        SDL_snprintf( pMappingString, needed, "%s,%s,%s", pchGUID, mapping->name, mapping->mapping );
    }
    return pMappingString;
}

/*
 * Get the mapping string for this device
 */
char *
SDL_GameControllerMapping( SDL_GameController * gamecontroller )
{
    return SDL_GameControllerMappingForGUID( gamecontroller->mapping.guid );
}

static void
SDL_GameControllerLoadHints()
{
    const char *hint = SDL_GetHint(SDL_HINT_GAMECONTROLLERCONFIG);
    if ( hint && hint[0] ) {
        size_t nchHints = SDL_strlen( hint );
        char *pUserMappings = SDL_malloc( nchHints + 1 );
        char *pTempMappings = pUserMappings;
        SDL_memcpy( pUserMappings, hint, nchHints );
        while ( pUserMappings ) {
            char *pchNewLine = NULL;

            pchNewLine = SDL_strchr( pUserMappings, '\n' );
            if ( pchNewLine )
                *pchNewLine = '\0';

            SDL_GameControllerAddMapping( pUserMappings );

            if ( pchNewLine )
                pUserMappings = pchNewLine + 1;
            else
                pUserMappings = NULL;
        }
        SDL_free(pTempMappings);
    }
}

/*
 * Initialize the game controller system, mostly load our DB of controller config mappings
 */
int
SDL_GameControllerInit(void)
{
    int i = 0;
    const char *pMappingString = NULL;
    s_pSupportedControllers = NULL;
    pMappingString = s_ControllerMappings[i];
    while ( pMappingString )
    {
        SDL_GameControllerAddMapping( pMappingString );

        i++;
        pMappingString = s_ControllerMappings[i];
    }

    /* load in any user supplied config */
    SDL_GameControllerLoadHints();

    /* watch for joy events and fire controller ones if needed */
    SDL_AddEventWatch( SDL_GameControllerEventWatcher, NULL );

    return (0);
}


/*
 * Get the implementation dependent name of a controller
 */
const char *
SDL_GameControllerNameForIndex(int device_index)
{
    ControllerMapping_t *pSupportedController =  SDL_PrivateGetControllerMapping(device_index);
    if ( pSupportedController )
    {
        return pSupportedController->name;
    }
    return NULL;
}


/*
 * Return 1 if the joystick at this device index is a supported controller
 */
SDL_bool
SDL_IsGameController(int device_index)
{
    ControllerMapping_t *pSupportedController =  SDL_PrivateGetControllerMapping(device_index);
    if ( pSupportedController )
    {
        return SDL_TRUE;
    }

    return SDL_FALSE;
}

/*
 * Open a controller for use - the index passed as an argument refers to
 * the N'th controller on the system.  This index is the value which will
 * identify this controller in future controller events.
 *
 * This function returns a controller identifier, or NULL if an error occurred.
 */
SDL_GameController *
SDL_GameControllerOpen(int device_index)
{
    SDL_GameController *gamecontroller;
    SDL_GameController *gamecontrollerlist;
    ControllerMapping_t *pSupportedController = NULL;

    if ((device_index < 0) || (device_index >= SDL_NumJoysticks())) {
        SDL_SetError("There are %d joysticks available", SDL_NumJoysticks());
        return (NULL);
    }

    gamecontrollerlist = SDL_gamecontrollers;
    /* If the controller is already open, return it */
    while ( gamecontrollerlist )
    {
        if ( SDL_SYS_GetInstanceIdOfDeviceIndex(device_index) == gamecontrollerlist->joystick->instance_id ) {
                gamecontroller = gamecontrollerlist;
                ++gamecontroller->ref_count;
                return (gamecontroller);
        }
        gamecontrollerlist = gamecontrollerlist->next;
    }

    /* Find a controller mapping */
    pSupportedController =  SDL_PrivateGetControllerMapping(device_index);
    if ( !pSupportedController ) {
        SDL_SetError("Couldn't find mapping for device (%d)", device_index );
        return (NULL);
    }

    /* Create and initialize the joystick */
    gamecontroller = (SDL_GameController *) SDL_malloc((sizeof *gamecontroller));
    if (gamecontroller == NULL) {
        SDL_OutOfMemory();
        return NULL;
    }

    SDL_memset(gamecontroller, 0, (sizeof *gamecontroller));
    gamecontroller->joystick = SDL_JoystickOpen(device_index);
    if ( !gamecontroller->joystick ) {
        SDL_free(gamecontroller);
        return NULL;
    }

    SDL_PrivateLoadButtonMapping( &gamecontroller->mapping, pSupportedController->guid, pSupportedController->name, pSupportedController->mapping );

    /* Add joystick to list */
    ++gamecontroller->ref_count;
    /* Link the joystick in the list */
    gamecontroller->next = SDL_gamecontrollers;
    SDL_gamecontrollers = gamecontroller;

    SDL_SYS_JoystickUpdate( gamecontroller->joystick );

    return (gamecontroller);
}

/*
 * Manually pump for controller updates.
 */
void
SDL_GameControllerUpdate(void)
{
    /* Just for API completeness; the joystick API does all the work. */
    SDL_JoystickUpdate();
}


/*
 * Get the current state of an axis control on a controller
 */
Sint16
SDL_GameControllerGetAxis(SDL_GameController * gamecontroller, SDL_GameControllerAxis axis)
{
    if ( !gamecontroller )
        return 0;

    if (gamecontroller->mapping.axes[axis] >= 0 )
    {
        Sint16 value = ( SDL_JoystickGetAxis( gamecontroller->joystick, gamecontroller->mapping.axes[axis]) );
        switch (axis)
        {
            case SDL_CONTROLLER_AXIS_TRIGGERLEFT:
            case SDL_CONTROLLER_AXIS_TRIGGERRIGHT:
                /* Shift it to be 0 - 32767. */
                value = value / 2 + 16384;
            default:
                break;
        }
        return value;
    }
    else if (gamecontroller->mapping.buttonasaxis[axis] >= 0 )
    {
        Uint8 value;
        value = SDL_JoystickGetButton( gamecontroller->joystick, gamecontroller->mapping.buttonasaxis[axis] );
        if ( value > 0 )
            return 32767;
        return 0;
    }
    return 0;
}


/*
 * Get the current state of a button on a controller
 */
Uint8
SDL_GameControllerGetButton(SDL_GameController * gamecontroller, SDL_GameControllerButton button)
{
    if ( !gamecontroller )
        return 0;

    if ( gamecontroller->mapping.buttons[button] >= 0 )
    {
        return ( SDL_JoystickGetButton( gamecontroller->joystick, gamecontroller->mapping.buttons[button] ) );
    }
    else if ( gamecontroller->mapping.axesasbutton[button] >= 0 )
    {
        Sint16 value;
        value = SDL_JoystickGetAxis( gamecontroller->joystick, gamecontroller->mapping.axesasbutton[button] );
        if ( ABS(value) > 32768/2 )
            return 1;
        return 0;
    }
    else if ( gamecontroller->mapping.hatasbutton[button].hat >= 0 )
    {
        Uint8 value;
        value = SDL_JoystickGetHat( gamecontroller->joystick, gamecontroller->mapping.hatasbutton[button].hat );

        if ( value & gamecontroller->mapping.hatasbutton[button].mask )
            return 1;
        return 0;
    }

    return 0;
}

/*
 * Return if the joystick in question is currently attached to the system,
 *  \return 0 if not plugged in, 1 if still present.
 */
SDL_bool
SDL_GameControllerGetAttached( SDL_GameController * gamecontroller )
{
    if ( !gamecontroller )
        return SDL_FALSE;

    return SDL_JoystickGetAttached(gamecontroller->joystick);
}


/*
 * Get the number of multi-dimensional axis controls on a joystick
 */
const char *
SDL_GameControllerName(SDL_GameController * gamecontroller)
{
    if ( !gamecontroller )
        return NULL;

    return (gamecontroller->mapping.name);
}


/*
 * Get the joystick for this controller
 */
SDL_Joystick *SDL_GameControllerGetJoystick(SDL_GameController * gamecontroller)
{
    if ( !gamecontroller )
        return NULL;

    return gamecontroller->joystick;
}

/**
 * Get the SDL joystick layer binding for this controller axis mapping
 */
SDL_GameControllerButtonBind SDL_GameControllerGetBindForAxis(SDL_GameController * gamecontroller, SDL_GameControllerAxis axis)
{
    SDL_GameControllerButtonBind bind;
    SDL_memset( &bind, 0x0, sizeof(bind) );

    if ( !gamecontroller || axis == SDL_CONTROLLER_AXIS_INVALID )
        return bind;

    if (gamecontroller->mapping.axes[axis] >= 0 )
    {
        bind.bindType = SDL_CONTROLLER_BINDTYPE_AXIS;
        bind.value.button = gamecontroller->mapping.axes[axis];
    }
    else if (gamecontroller->mapping.buttonasaxis[axis] >= 0 )
    {
        bind.bindType = SDL_CONTROLLER_BINDTYPE_BUTTON;
        bind.value.button = gamecontroller->mapping.buttonasaxis[axis];
    }

    return bind;
}


/**
 * Get the SDL joystick layer binding for this controller button mapping
 */
SDL_GameControllerButtonBind SDL_GameControllerGetBindForButton(SDL_GameController * gamecontroller, SDL_GameControllerButton button)
{
    SDL_GameControllerButtonBind bind;
    SDL_memset( &bind, 0x0, sizeof(bind) );

    if ( !gamecontroller || button == SDL_CONTROLLER_BUTTON_INVALID )
        return bind;

    if ( gamecontroller->mapping.buttons[button] >= 0 )
    {
        bind.bindType = SDL_CONTROLLER_BINDTYPE_BUTTON;
        bind.value.button = gamecontroller->mapping.buttons[button];
    }
    else if ( gamecontroller->mapping.axesasbutton[button] >= 0 )
    {
        bind.bindType = SDL_CONTROLLER_BINDTYPE_AXIS;
        bind.value.axis = gamecontroller->mapping.axesasbutton[button];
    }
    else if ( gamecontroller->mapping.hatasbutton[button].hat >= 0 )
    {
        bind.bindType = SDL_CONTROLLER_BINDTYPE_HAT;
        bind.value.hat.hat = gamecontroller->mapping.hatasbutton[button].hat;
        bind.value.hat.hat_mask = gamecontroller->mapping.hatasbutton[button].mask;
    }

    return bind;
}


/*
 * Close a joystick previously opened with SDL_JoystickOpen()
 */
void
SDL_GameControllerClose(SDL_GameController * gamecontroller)
{
    SDL_GameController *gamecontrollerlist, *gamecontrollerlistprev;

    if ( !gamecontroller )
        return;

    /* First decrement ref count */
    if (--gamecontroller->ref_count > 0) {
        return;
    }

    SDL_JoystickClose( gamecontroller->joystick );

    gamecontrollerlist = SDL_gamecontrollers;
    gamecontrollerlistprev = NULL;
    while ( gamecontrollerlist )
    {
        if (gamecontroller == gamecontrollerlist)
        {
            if ( gamecontrollerlistprev )
            {
                /* unlink this entry */
                gamecontrollerlistprev->next = gamecontrollerlist->next;
            }
            else
            {
                SDL_gamecontrollers = gamecontroller->next;
            }

            break;
        }
        gamecontrollerlistprev = gamecontrollerlist;
        gamecontrollerlist = gamecontrollerlist->next;
    }

    SDL_free(gamecontroller);
}


/*
 * Quit the controller subsystem
 */
void
SDL_GameControllerQuit(void)
{
    ControllerMapping_t *pControllerMap;
    while ( SDL_gamecontrollers )
    {
        SDL_gamecontrollers->ref_count = 1;
        SDL_GameControllerClose(SDL_gamecontrollers);
    }

    while ( s_pSupportedControllers )
    {
        pControllerMap = s_pSupportedControllers;
        s_pSupportedControllers = s_pSupportedControllers->next;
        SDL_free( pControllerMap->name );
        SDL_free( pControllerMap );
    }

    SDL_DelEventWatch( SDL_GameControllerEventWatcher, NULL );

}

/*
 * Event filter to transform joystick events into appropriate game controller ones
 */
int
SDL_PrivateGameControllerAxis(SDL_GameController * gamecontroller, SDL_GameControllerAxis axis, Sint16 value)
{
    int posted;

    /* translate the event, if desired */
    posted = 0;
#if !SDL_EVENTS_DISABLED
    if (SDL_GetEventState(SDL_CONTROLLERAXISMOTION) == SDL_ENABLE) {
        SDL_Event event;
        event.type = SDL_CONTROLLERAXISMOTION;
        event.caxis.which = gamecontroller->joystick->instance_id;
        event.caxis.axis = axis;
        event.caxis.value = value;
        posted = SDL_PushEvent(&event) == 1;
    }
#endif /* !SDL_EVENTS_DISABLED */
    return (posted);
}


/*
 * Event filter to transform joystick events into appropriate game controller ones
 */
int
SDL_PrivateGameControllerButton(SDL_GameController * gamecontroller, SDL_GameControllerButton button, Uint8 state)
{
    int posted;
#if !SDL_EVENTS_DISABLED
    SDL_Event event;

    if ( button == SDL_CONTROLLER_BUTTON_INVALID )
        return (0);

    switch (state) {
    case SDL_PRESSED:
        event.type = SDL_CONTROLLERBUTTONDOWN;
        break;
    case SDL_RELEASED:
        event.type = SDL_CONTROLLERBUTTONUP;
        break;
    default:
        /* Invalid state -- bail */
        return (0);
    }
#endif /* !SDL_EVENTS_DISABLED */

    /* translate the event, if desired */
    posted = 0;
#if !SDL_EVENTS_DISABLED
    if (SDL_GetEventState(event.type) == SDL_ENABLE) {
        event.cbutton.which = gamecontroller->joystick->instance_id;
        event.cbutton.button = button;
        event.cbutton.state = state;
        posted = SDL_PushEvent(&event) == 1;
    }
#endif /* !SDL_EVENTS_DISABLED */
    return (posted);
}

/*
 * Turn off controller events
 */
int
SDL_GameControllerEventState(int state)
{
#if SDL_EVENTS_DISABLED
    return SDL_IGNORE;
#else
    const Uint32 event_list[] = {
        SDL_CONTROLLERAXISMOTION, SDL_CONTROLLERBUTTONDOWN, SDL_CONTROLLERBUTTONUP,
        SDL_CONTROLLERDEVICEADDED, SDL_CONTROLLERDEVICEREMOVED, SDL_CONTROLLERDEVICEREMAPPED,
    };
    unsigned int i;

    switch (state) {
    case SDL_QUERY:
        state = SDL_IGNORE;
        for (i = 0; i < SDL_arraysize(event_list); ++i) {
            state = SDL_EventState(event_list[i], SDL_QUERY);
            if (state == SDL_ENABLE) {
                break;
            }
        }
        break;
    default:
        for (i = 0; i < SDL_arraysize(event_list); ++i) {
            SDL_EventState(event_list[i], state);
        }
        break;
    }
    return (state);
#endif /* SDL_EVENTS_DISABLED */
}

/* vi: set ts=4 sw=4 expandtab: */
=======
/*
  Simple DirectMedia Layer
  Copyright (C) 1997-2013 Sam Lantinga <slouken@libsdl.org>

  This software is provided 'as-is', without any express or implied
  warranty.  In no event will the authors be held liable for any damages
  arising from the use of this software.

  Permission is granted to anyone to use this software for any purpose,
  including commercial applications, and to alter it and redistribute it
  freely, subject to the following restrictions:

  1. The origin of this software must not be misrepresented; you must not
     claim that you wrote the original software. If you use this software
     in a product, an acknowledgment in the product documentation would be
     appreciated but is not required.
  2. Altered source versions must be plainly marked as such, and must not be
     misrepresented as being the original software.
  3. This notice may not be removed or altered from any source distribution.
*/
#include "SDL_config.h"

/* This is the game controller API for Simple DirectMedia Layer */

#include "SDL_events.h"
#include "SDL_assert.h"
#include "SDL_sysjoystick.h"
#include "SDL_hints.h"
#include "SDL_gamecontrollerdb.h"

#if !SDL_EVENTS_DISABLED
#include "../events/SDL_events_c.h"
#endif
#define ABS(_x) ((_x) < 0 ? -(_x) : (_x))


/* a list of currently opened game controllers */
static SDL_GameController *SDL_gamecontrollers = NULL;

/* keep track of the hat and mask value that transforms this hat movement into a button/axis press */
struct _SDL_HatMapping
{
    int hat;
    Uint8 mask;
};

#define k_nMaxReverseEntries 20

/**
 * We are encoding the "HAT" as 0xhm. where h == hat ID and m == mask
 * MAX 4 hats supported
 */
#define k_nMaxHatEntries 0x3f + 1

/* our in memory mapping db between joystick objects and controller mappings */
struct _SDL_ControllerMapping
{
    SDL_JoystickGUID guid;
    const char *name;

    /* mapping of axis/button id to controller version */
    int axes[SDL_CONTROLLER_AXIS_MAX];
    int buttonasaxis[SDL_CONTROLLER_AXIS_MAX];

    int buttons[SDL_CONTROLLER_BUTTON_MAX];
    int axesasbutton[SDL_CONTROLLER_BUTTON_MAX];
    struct _SDL_HatMapping hatasbutton[SDL_CONTROLLER_BUTTON_MAX];

    /* reverse mapping, joystick indices to buttons */
    SDL_GameControllerAxis raxes[k_nMaxReverseEntries];
    SDL_GameControllerAxis rbuttonasaxis[k_nMaxReverseEntries];

    SDL_GameControllerButton rbuttons[k_nMaxReverseEntries];
    SDL_GameControllerButton raxesasbutton[k_nMaxReverseEntries];
    SDL_GameControllerButton rhatasbutton[k_nMaxHatEntries];

};


/* our hard coded list of mapping support */
typedef struct _ControllerMapping_t
{
    SDL_JoystickGUID guid;
    char *name;
    char *mapping;
    struct _ControllerMapping_t *next;
} ControllerMapping_t;

static ControllerMapping_t *s_pSupportedControllers = NULL;
#ifdef SDL_JOYSTICK_DINPUT
static ControllerMapping_t *s_pXInputMapping = NULL;
#endif

/* The SDL game controller structure */
struct _SDL_GameController
{
    SDL_Joystick *joystick; /* underlying joystick device */
    int ref_count;
    Uint8 hatState[4]; /* the current hat state for this controller */
    struct _SDL_ControllerMapping mapping; /* the mapping object for this controller */
    struct _SDL_GameController *next; /* pointer to next game controller we have allocated */
};


int SDL_PrivateGameControllerAxis(SDL_GameController * gamecontroller, SDL_GameControllerAxis axis, Sint16 value);
int SDL_PrivateGameControllerButton(SDL_GameController * gamecontroller, SDL_GameControllerButton button, Uint8 state);

/*
 * Event filter to fire controller events from joystick ones
 */
int SDL_GameControllerEventWatcher(void *userdata, SDL_Event * event)
{
    switch( event->type )
    {
    case SDL_JOYAXISMOTION:
        {
            SDL_GameController *controllerlist;

            if ( event->jaxis.axis >= k_nMaxReverseEntries ) break;

            controllerlist = SDL_gamecontrollers;
            while ( controllerlist )
            {
                if ( controllerlist->joystick->instance_id == event->jaxis.which )
                {
                    if ( controllerlist->mapping.raxes[event->jaxis.axis] >= 0 ) /* simple axis to axis, send it through */
                    {
                        SDL_GameControllerAxis axis = controllerlist->mapping.raxes[event->jaxis.axis];
                        Sint16 value = event->jaxis.value;
                        switch (axis)
                        {
                            case SDL_CONTROLLER_AXIS_TRIGGERLEFT:
                            case SDL_CONTROLLER_AXIS_TRIGGERRIGHT:
                                /* Shift it to be 0 - 32767. */
                                value = value / 2 + 16384;
                            default:
                                break;
                        }
                        SDL_PrivateGameControllerAxis( controllerlist, axis, value );
                    }
                    else if ( controllerlist->mapping.raxesasbutton[event->jaxis.axis] >= 0 ) /* simulate an axis as a button */
                    {
                        SDL_PrivateGameControllerButton( controllerlist, controllerlist->mapping.raxesasbutton[event->jaxis.axis], ABS(event->jaxis.value) > 32768/2 ? SDL_PRESSED : SDL_RELEASED );
                    }
                    break;
                }
                controllerlist = controllerlist->next;
            }
        }
        break;
    case SDL_JOYBUTTONDOWN:
    case SDL_JOYBUTTONUP:
        {
            SDL_GameController *controllerlist;

            if ( event->jbutton.button >= k_nMaxReverseEntries ) break;

            controllerlist = SDL_gamecontrollers;
            while ( controllerlist )
            {
                if ( controllerlist->joystick->instance_id == event->jbutton.which )
                {
                    if ( controllerlist->mapping.rbuttons[event->jbutton.button] >= 0 ) /* simple button as button */
                    {
                        SDL_PrivateGameControllerButton( controllerlist, controllerlist->mapping.rbuttons[event->jbutton.button], event->jbutton.state );
                    }
                    else if ( controllerlist->mapping.rbuttonasaxis[event->jbutton.button] >= 0 ) /* an button pretending to be an axis */
                    {
                        SDL_PrivateGameControllerAxis( controllerlist, controllerlist->mapping.rbuttonasaxis[event->jbutton.button], event->jbutton.state > 0 ? 32767 : 0 );
                    }
                    break;
                }
                controllerlist = controllerlist->next;
            }
        }
        break;
    case SDL_JOYHATMOTION:
        {
            SDL_GameController *controllerlist;

            if ( event->jhat.hat >= 4 ) break;

            controllerlist = SDL_gamecontrollers;
            while ( controllerlist )
            {
                if ( controllerlist->joystick->instance_id == event->jhat.which )
                {
                    Uint8 bSame = controllerlist->hatState[event->jhat.hat] & event->jhat.value;
                    /* Get list of removed bits (button release) */
                    Uint8 bChanged = controllerlist->hatState[event->jhat.hat] ^ bSame;
                    /* the hat idx in the high nibble */
                    int bHighHat = event->jhat.hat << 4;

                    if ( bChanged & SDL_HAT_DOWN )
                        SDL_PrivateGameControllerButton( controllerlist, controllerlist->mapping.rhatasbutton[bHighHat | SDL_HAT_DOWN], SDL_RELEASED );
                    if ( bChanged & SDL_HAT_UP )
                        SDL_PrivateGameControllerButton( controllerlist, controllerlist->mapping.rhatasbutton[bHighHat | SDL_HAT_UP], SDL_RELEASED );
                    if ( bChanged & SDL_HAT_LEFT )
                        SDL_PrivateGameControllerButton( controllerlist, controllerlist->mapping.rhatasbutton[bHighHat | SDL_HAT_LEFT], SDL_RELEASED );
                    if ( bChanged & SDL_HAT_RIGHT )
                        SDL_PrivateGameControllerButton( controllerlist, controllerlist->mapping.rhatasbutton[bHighHat | SDL_HAT_RIGHT], SDL_RELEASED );

                    /* Get list of added bits (button press) */
                    bChanged = event->jhat.value ^ bSame;

                    if ( bChanged & SDL_HAT_DOWN )
                        SDL_PrivateGameControllerButton( controllerlist, controllerlist->mapping.rhatasbutton[bHighHat | SDL_HAT_DOWN], SDL_PRESSED );
                    if ( bChanged & SDL_HAT_UP )
                        SDL_PrivateGameControllerButton( controllerlist, controllerlist->mapping.rhatasbutton[bHighHat | SDL_HAT_UP], SDL_PRESSED );
                    if ( bChanged & SDL_HAT_LEFT )
                        SDL_PrivateGameControllerButton( controllerlist, controllerlist->mapping.rhatasbutton[bHighHat | SDL_HAT_LEFT], SDL_PRESSED );
                    if ( bChanged & SDL_HAT_RIGHT )
                        SDL_PrivateGameControllerButton( controllerlist, controllerlist->mapping.rhatasbutton[bHighHat | SDL_HAT_RIGHT], SDL_PRESSED );

                    /* update our state cache */
                    controllerlist->hatState[event->jhat.hat] = event->jhat.value;

                    break;
                }
                controllerlist = controllerlist->next;
            }
        }
        break;
    case SDL_JOYDEVICEADDED:
        {
            if ( SDL_IsGameController(event->jdevice.which ) )
            {
                SDL_Event deviceevent;
                deviceevent.type = SDL_CONTROLLERDEVICEADDED;
                deviceevent.cdevice.which = event->jdevice.which;
                SDL_PushEvent(&deviceevent);
            }
        }
        break;
    case SDL_JOYDEVICEREMOVED:
        {
            SDL_GameController *controllerlist = SDL_gamecontrollers;
            while ( controllerlist )
            {
                if ( controllerlist->joystick->instance_id == event->jdevice.which )
                {
                    SDL_Event deviceevent;
                    deviceevent.type = SDL_CONTROLLERDEVICEREMOVED;
                    deviceevent.cdevice.which = event->jdevice.which;
                    SDL_PushEvent(&deviceevent);
                    break;
                }
                controllerlist = controllerlist->next;
            }
        }
        break;
    default:
        break;
    }

    return 1;
}

/*
 * Helper function to scan the mappings database for a controller with the specified GUID
 */
ControllerMapping_t *SDL_PrivateGetControllerMappingForGUID(SDL_JoystickGUID *guid)
{
    ControllerMapping_t *pSupportedController = s_pSupportedControllers;
    while ( pSupportedController )
    {
        if ( !SDL_memcmp( guid, &pSupportedController->guid, sizeof(*guid) ) )
        {
            return pSupportedController;
        }
        pSupportedController = pSupportedController->next;
    }
    return NULL;
}

/*
 * Helper function to determine pre-calculated offset to certain joystick mappings
 */
ControllerMapping_t *SDL_PrivateGetControllerMapping(int device_index)
{
#ifdef SDL_JOYSTICK_DINPUT
    if ( SDL_SYS_IsXInputDeviceIndex(device_index) && s_pXInputMapping )
    {
        return s_pXInputMapping;
    }
    else
#endif
    {
        SDL_JoystickGUID jGUID = SDL_JoystickGetDeviceGUID( device_index );
        return SDL_PrivateGetControllerMappingForGUID(&jGUID);
    }
}

static const char* map_StringForControllerAxis[] = {
    "leftx",
    "lefty",
    "rightx",
    "righty",
    "lefttrigger",
    "righttrigger",
    NULL
};

/*
 * convert a string to its enum equivalent
 */
SDL_GameControllerAxis SDL_GameControllerGetAxisFromString( const char *pchString )
{
    int entry;
    if ( !pchString || !pchString[0] )
        return SDL_CONTROLLER_AXIS_INVALID;

    for ( entry = 0; map_StringForControllerAxis[entry]; ++entry)
    {
        if ( !SDL_strcasecmp( pchString, map_StringForControllerAxis[entry] ) )
            return entry;
    }
    return SDL_CONTROLLER_AXIS_INVALID;
}

/*
 * convert an enum to its string equivalent
 */
const char* SDL_GameControllerGetStringForAxis( SDL_GameControllerAxis axis )
{
    if (axis > SDL_CONTROLLER_AXIS_INVALID && axis < SDL_CONTROLLER_AXIS_MAX)
    {
        return map_StringForControllerAxis[axis];
    }
    return NULL;
}

static const char* map_StringForControllerButton[] = {
    "a",
    "b",
    "x",
    "y",
    "back",
    "guide",
    "start",
    "leftstick",
    "rightstick",
    "leftshoulder",
    "rightshoulder",
    "dpup",
    "dpdown",
    "dpleft",
    "dpright",
    NULL
};

/*
 * convert a string to its enum equivalent
 */
SDL_GameControllerButton SDL_GameControllerGetButtonFromString( const char *pchString )
{
    int entry;
    if ( !pchString || !pchString[0] )
        return SDL_CONTROLLER_BUTTON_INVALID;

    for ( entry = 0; map_StringForControllerButton[entry]; ++entry)
    {
        if ( !SDL_strcasecmp( pchString, map_StringForControllerButton[entry] ) )
        return entry;
    }
    return SDL_CONTROLLER_BUTTON_INVALID;
}

/*
 * convert an enum to its string equivalent
 */
const char* SDL_GameControllerGetStringForButton( SDL_GameControllerButton axis )
{
    if (axis > SDL_CONTROLLER_BUTTON_INVALID && axis < SDL_CONTROLLER_BUTTON_MAX)
    {
        return map_StringForControllerButton[axis];
    }
    return NULL;
}

/*
 * given a controller button name and a joystick name update our mapping structure with it
 */
void SDL_PrivateGameControllerParseButton( const char *szGameButton, const char *szJoystickButton, struct _SDL_ControllerMapping *pMapping )
{
    int iSDLButton = 0;
    SDL_GameControllerButton button;
    SDL_GameControllerAxis axis;
    button = SDL_GameControllerGetButtonFromString( szGameButton );
    axis = SDL_GameControllerGetAxisFromString( szGameButton );
    iSDLButton = SDL_atoi( &szJoystickButton[1] );

    if ( szJoystickButton[0] == 'a' )
    {
        if ( iSDLButton >= k_nMaxReverseEntries )
        {
            SDL_SetError("Axis index too large: %d", iSDLButton );
            return;
        }
        if ( axis != SDL_CONTROLLER_AXIS_INVALID )
        {
            pMapping->axes[ axis ] = iSDLButton;
            pMapping->raxes[ iSDLButton ] = axis;
        }
        else if ( button != SDL_CONTROLLER_BUTTON_INVALID )
        {
            pMapping->axesasbutton[ button ] = iSDLButton;
            pMapping->raxesasbutton[ iSDLButton ] = button;
        }
        else
        {
            SDL_assert( !"How did we get here?" );
        }

    }
    else if ( szJoystickButton[0] == 'b' )
    {
        if ( iSDLButton >= k_nMaxReverseEntries )
        {
            SDL_SetError("Button index too large: %d", iSDLButton );
            return;
        }
        if ( button != SDL_CONTROLLER_BUTTON_INVALID )
        {
            pMapping->buttons[ button ] = iSDLButton;
            pMapping->rbuttons[ iSDLButton ] = button;
        }
        else if ( axis != SDL_CONTROLLER_AXIS_INVALID )
        {
            pMapping->buttonasaxis[ axis ] = iSDLButton;
            pMapping->rbuttonasaxis[ iSDLButton ] = axis;
        }
        else
        {
            SDL_assert( !"How did we get here?" );
        }
    }
    else if ( szJoystickButton[0] == 'h' )
    {
        int hat = SDL_atoi( &szJoystickButton[1] );
        int mask = SDL_atoi( &szJoystickButton[3] );
        if (hat >= 4) {
            SDL_SetError("Hat index too large: %d", iSDLButton );
        }

        if ( button != SDL_CONTROLLER_BUTTON_INVALID )
        {
            int ridx;
            pMapping->hatasbutton[ button ].hat = hat;
            pMapping->hatasbutton[ button ].mask = mask;
            ridx = (hat << 4) | mask;
            pMapping->rhatasbutton[ ridx ] = button;
        }
        else if ( axis != SDL_CONTROLLER_AXIS_INVALID )
        {
            SDL_assert( !"Support hat as axis" );
        }
        else
        {
            SDL_assert( !"How did we get here?" );
        }
    }
}


/*
 * given a controller mapping string update our mapping object
 */
static void
SDL_PrivateGameControllerParseControllerConfigString( struct _SDL_ControllerMapping *pMapping, const char *pchString )
{
    char szGameButton[20];
    char szJoystickButton[20];
    SDL_bool bGameButton = SDL_TRUE;
    int i = 0;
    const char *pchPos = pchString;

    SDL_memset( szGameButton, 0x0, sizeof(szGameButton) );
    SDL_memset( szJoystickButton, 0x0, sizeof(szJoystickButton) );

    while ( pchPos && *pchPos )
    {
        if ( *pchPos == ':' )
        {
            i = 0;
            bGameButton = SDL_FALSE;
        }
        else if ( *pchPos == ' ' )
        {

        }
        else if ( *pchPos == ',' )
        {
            i = 0;
            bGameButton = SDL_TRUE;
            SDL_PrivateGameControllerParseButton( szGameButton, szJoystickButton, pMapping );
            SDL_memset( szGameButton, 0x0, sizeof(szGameButton) );
            SDL_memset( szJoystickButton, 0x0, sizeof(szJoystickButton) );

        }
        else if ( bGameButton )
        {
            if ( i >=  sizeof(szGameButton))
            {
                SDL_SetError( "Button name too large: %s", szGameButton );
                return;
            }
            szGameButton[i] = *pchPos;
            i++;
        }
        else
        {
            if ( i >=  sizeof(szJoystickButton))
            {
                SDL_SetError( "Joystick button name too large: %s", szJoystickButton );
                return;
            }
            szJoystickButton[i] = *pchPos;
            i++;
        }
        pchPos++;
    }

    SDL_PrivateGameControllerParseButton( szGameButton, szJoystickButton, pMapping );

}

/*
 * Make a new button mapping struct
 */
void SDL_PrivateLoadButtonMapping( struct _SDL_ControllerMapping *pMapping, SDL_JoystickGUID guid, const char *pchName, const char *pchMapping )
{
    int j;

    pMapping->guid = guid;
    pMapping->name = pchName;

    /* set all the button mappings to non defaults */
    for ( j = 0; j < SDL_CONTROLLER_AXIS_MAX; j++ )
    {
        pMapping->axes[j] = -1;
        pMapping->buttonasaxis[j] = -1;
    }
    for ( j = 0; j < SDL_CONTROLLER_BUTTON_MAX; j++ )
    {
        pMapping->buttons[j] = -1;
        pMapping->axesasbutton[j] = -1;
        pMapping->hatasbutton[j].hat = -1;
    }

    for ( j = 0; j < k_nMaxReverseEntries; j++ )
    {
        pMapping->raxes[j] = SDL_CONTROLLER_AXIS_INVALID;
        pMapping->rbuttonasaxis[j] = SDL_CONTROLLER_AXIS_INVALID;
        pMapping->rbuttons[j] = SDL_CONTROLLER_BUTTON_INVALID;
        pMapping->raxesasbutton[j] = SDL_CONTROLLER_BUTTON_INVALID;
    }

    for (j = 0; j < k_nMaxHatEntries; j++)
    {
        pMapping->rhatasbutton[j] = SDL_CONTROLLER_BUTTON_INVALID;
    }

    SDL_PrivateGameControllerParseControllerConfigString( pMapping, pchMapping );
}


/*
 * grab the guid string from a mapping string
 */
char *SDL_PrivateGetControllerGUIDFromMappingString( const char *pMapping )
{
    const char *pFirstComma = SDL_strchr( pMapping, ',' );
    if ( pFirstComma )
    {
        char *pchGUID = SDL_malloc( pFirstComma - pMapping + 1 );
        if ( !pchGUID )
        {
            SDL_OutOfMemory();
            return NULL;
        }
        SDL_memcpy( pchGUID, pMapping, pFirstComma - pMapping );
        pchGUID[ pFirstComma - pMapping ] = 0;
        return pchGUID;
    }
    return NULL;
}


/*
 * grab the name string from a mapping string
 */
char *SDL_PrivateGetControllerNameFromMappingString( const char *pMapping )
{
    const char *pFirstComma, *pSecondComma;
    char *pchName;

    pFirstComma = SDL_strchr( pMapping, ',' );
    if ( !pFirstComma )
        return NULL;

    pSecondComma = SDL_strchr( pFirstComma + 1, ',' );
    if ( !pSecondComma )
        return NULL;

    pchName = SDL_malloc( pSecondComma - pFirstComma );
    if ( !pchName )
    {
        SDL_OutOfMemory();
        return NULL;
    }
    SDL_memcpy( pchName, pFirstComma + 1, pSecondComma - pFirstComma );
    pchName[ pSecondComma - pFirstComma - 1 ] = 0;
    return pchName;
}


/*
 * grab the button mapping string from a mapping string
 */
char *SDL_PrivateGetControllerMappingFromMappingString( const char *pMapping )
{
    const char *pFirstComma, *pSecondComma;

    pFirstComma = SDL_strchr( pMapping, ',' );
    if ( !pFirstComma )
        return NULL;

    pSecondComma = SDL_strchr( pFirstComma + 1, ',' );
    if ( !pSecondComma )
        return NULL;

    return SDL_strdup(pSecondComma + 1); /* mapping is everything after the 3rd comma */
}

void SDL_PrivateGameControllerRefreshMapping( ControllerMapping_t *pControllerMapping )
{
    SDL_GameController *gamecontrollerlist = SDL_gamecontrollers;
    while ( gamecontrollerlist )
    {
        if ( !SDL_memcmp( &gamecontrollerlist->mapping.guid, &pControllerMapping->guid, sizeof(pControllerMapping->guid) ) )
        {
            SDL_Event event;
            event.type = SDL_CONTROLLERDEVICEREMAPPED;
            event.cdevice.which = gamecontrollerlist->joystick->instance_id;
            SDL_PushEvent(&event);

            /* Not really threadsafe.  Should this lock access within SDL_GameControllerEventWatcher? */
            SDL_PrivateLoadButtonMapping(&gamecontrollerlist->mapping, pControllerMapping->guid, pControllerMapping->name, pControllerMapping->mapping);
        }

        gamecontrollerlist = gamecontrollerlist->next;
    }
}

/*
 * Add or update an entry into the Mappings Database
 */
int
SDL_GameControllerAddMapping( const char *mappingString )
{
    char *pchGUID;
    char *pchName;
    char *pchMapping;
    SDL_JoystickGUID jGUID;
    ControllerMapping_t *pControllerMapping;
#ifdef SDL_JOYSTICK_DINPUT
    SDL_bool is_xinput_mapping = SDL_FALSE;
#endif

    pchGUID = SDL_PrivateGetControllerGUIDFromMappingString( mappingString );
    if (!pchGUID) {
        return -1;
    }
#ifdef SDL_JOYSTICK_DINPUT
    if ( !SDL_strcasecmp( pchGUID, "xinput" ) ) {
        is_xinput_mapping = SDL_TRUE;
    }
#endif
    jGUID = SDL_JoystickGetGUIDFromString(pchGUID);
    SDL_free(pchGUID);

    pControllerMapping = SDL_PrivateGetControllerMappingForGUID(&jGUID);

    pchName = SDL_PrivateGetControllerNameFromMappingString( mappingString );
    if (!pchName) return -1;

    pchMapping = SDL_PrivateGetControllerMappingFromMappingString( mappingString );
    if (!pchMapping) {
        SDL_free( pchName );
        return -1;
    }

    if (pControllerMapping) {
        /* Update existing mapping */
        SDL_free( pControllerMapping->name );
        pControllerMapping->name = pchName;
        SDL_free( pControllerMapping->mapping );
        pControllerMapping->mapping = pchMapping;
        /* refresh open controllers */
        SDL_PrivateGameControllerRefreshMapping( pControllerMapping );
        return 0;
    } else {
        pControllerMapping = SDL_malloc( sizeof(*pControllerMapping) );
        if (!pControllerMapping) {
            SDL_free( pchName );
            SDL_free( pchMapping );
            return SDL_OutOfMemory();
        }
#ifdef SDL_JOYSTICK_DINPUT
        if ( is_xinput_mapping )
        {
            s_pXInputMapping = pControllerMapping;
        }
#endif
        pControllerMapping->guid = jGUID;
        pControllerMapping->name = pchName;
        pControllerMapping->mapping = pchMapping;
        pControllerMapping->next = s_pSupportedControllers;
        s_pSupportedControllers = pControllerMapping;
        return 1;
    }
}

/*
 * Get the mapping string for this GUID
 */
char *
SDL_GameControllerMappingForGUID( SDL_JoystickGUID guid )
{
    char *pMappingString = NULL;
    ControllerMapping_t *mapping = SDL_PrivateGetControllerMappingForGUID(&guid);
    if (mapping) {
        char pchGUID[33];
        size_t needed;
        SDL_JoystickGetGUIDString(guid, pchGUID, sizeof(pchGUID));
        /* allocate enough memory for GUID + ',' + name + ',' + mapping + \0 */
        needed = SDL_strlen(pchGUID) + 1 + SDL_strlen(mapping->name) + 1 + SDL_strlen(mapping->mapping) + 1;
        pMappingString = SDL_malloc( needed );
        SDL_snprintf( pMappingString, needed, "%s,%s,%s", pchGUID, mapping->name, mapping->mapping );
    }
    return pMappingString;
}

/*
 * Get the mapping string for this device
 */
char *
SDL_GameControllerMapping( SDL_GameController * gamecontroller )
{
    return SDL_GameControllerMappingForGUID( gamecontroller->mapping.guid );
}

static void
SDL_GameControllerLoadHints()
{
    const char *hint = SDL_GetHint(SDL_HINT_GAMECONTROLLERCONFIG);
    if ( hint && hint[0] ) {
        size_t nchHints = SDL_strlen( hint );
        char *pUserMappings = SDL_malloc( nchHints + 1 );
        char *pTempMappings = pUserMappings;
        SDL_memcpy( pUserMappings, hint, nchHints );
        while ( pUserMappings ) {
            char *pchNewLine = NULL;

            pchNewLine = SDL_strchr( pUserMappings, '\n' );
            if ( pchNewLine )
                *pchNewLine = '\0';

            SDL_GameControllerAddMapping( pUserMappings );

            if ( pchNewLine )
                pUserMappings = pchNewLine + 1;
            else
                pUserMappings = NULL;
        }
        SDL_free(pTempMappings);
    }
}

/*
 * Initialize the game controller system, mostly load our DB of controller config mappings
 */
int
SDL_GameControllerInit(void)
{
    int i = 0;
    const char *pMappingString = NULL;
    s_pSupportedControllers = NULL;
    pMappingString = s_ControllerMappings[i];
    while ( pMappingString )
    {
        SDL_GameControllerAddMapping( pMappingString );

        i++;
        pMappingString = s_ControllerMappings[i];
    }

    /* load in any user supplied config */
    SDL_GameControllerLoadHints();

    /* watch for joy events and fire controller ones if needed */
    SDL_AddEventWatch( SDL_GameControllerEventWatcher, NULL );

    return (0);
}


/*
 * Get the implementation dependent name of a controller
 */
const char *
SDL_GameControllerNameForIndex(int device_index)
{
    ControllerMapping_t *pSupportedController =  SDL_PrivateGetControllerMapping(device_index);
    if ( pSupportedController )
    {
        return pSupportedController->name;
    }
    return NULL;
}


/*
 * Return 1 if the joystick at this device index is a supported controller
 */
SDL_bool
SDL_IsGameController(int device_index)
{
    ControllerMapping_t *pSupportedController =  SDL_PrivateGetControllerMapping(device_index);
    if ( pSupportedController )
    {
        return SDL_TRUE;
    }

    return SDL_FALSE;
}

/*
 * Open a controller for use - the index passed as an argument refers to
 * the N'th controller on the system.  This index is the value which will
 * identify this controller in future controller events.
 *
 * This function returns a controller identifier, or NULL if an error occurred.
 */
SDL_GameController *
SDL_GameControllerOpen(int device_index)
{
    SDL_GameController *gamecontroller;
    SDL_GameController *gamecontrollerlist;
    ControllerMapping_t *pSupportedController = NULL;

    if ((device_index < 0) || (device_index >= SDL_NumJoysticks())) {
        SDL_SetError("There are %d joysticks available", SDL_NumJoysticks());
        return (NULL);
    }

    gamecontrollerlist = SDL_gamecontrollers;
    /* If the controller is already open, return it */
    while ( gamecontrollerlist )
    {
        if ( SDL_SYS_GetInstanceIdOfDeviceIndex(device_index) == gamecontrollerlist->joystick->instance_id ) {
                gamecontroller = gamecontrollerlist;
                ++gamecontroller->ref_count;
                return (gamecontroller);
        }
        gamecontrollerlist = gamecontrollerlist->next;
    }

    /* Find a controller mapping */
    pSupportedController =  SDL_PrivateGetControllerMapping(device_index);
    if ( !pSupportedController ) {
        SDL_SetError("Couldn't find mapping for device (%d)", device_index );
        return (NULL);
    }

    /* Create and initialize the joystick */
    gamecontroller = (SDL_GameController *) SDL_malloc((sizeof *gamecontroller));
    if (gamecontroller == NULL) {
        SDL_OutOfMemory();
        return NULL;
    }

    SDL_memset(gamecontroller, 0, (sizeof *gamecontroller));
    gamecontroller->joystick = SDL_JoystickOpen(device_index);
    if ( !gamecontroller->joystick ) {
        SDL_free(gamecontroller);
        return NULL;
    }

    SDL_PrivateLoadButtonMapping( &gamecontroller->mapping, pSupportedController->guid, pSupportedController->name, pSupportedController->mapping );

    /* Add joystick to list */
    ++gamecontroller->ref_count;
    /* Link the joystick in the list */
    gamecontroller->next = SDL_gamecontrollers;
    SDL_gamecontrollers = gamecontroller;

    SDL_SYS_JoystickUpdate( gamecontroller->joystick );

    return (gamecontroller);
}

/*
 * Manually pump for controller updates.
 */
void
SDL_GameControllerUpdate(void)
{
    /* Just for API completeness; the joystick API does all the work. */
    SDL_JoystickUpdate();
}


/*
 * Get the current state of an axis control on a controller
 */
Sint16
SDL_GameControllerGetAxis(SDL_GameController * gamecontroller, SDL_GameControllerAxis axis)
{
    if ( !gamecontroller )
        return 0;

    if (gamecontroller->mapping.axes[axis] >= 0 )
    {
        Sint16 value = ( SDL_JoystickGetAxis( gamecontroller->joystick, gamecontroller->mapping.axes[axis]) );
        switch (axis)
        {
            case SDL_CONTROLLER_AXIS_TRIGGERLEFT:
            case SDL_CONTROLLER_AXIS_TRIGGERRIGHT:
                /* Shift it to be 0 - 32767. */
                value = value / 2 + 16384;
            default:
                break;
        }
        return value;
    }
    else if (gamecontroller->mapping.buttonasaxis[axis] >= 0 )
    {
        Uint8 value;
        value = SDL_JoystickGetButton( gamecontroller->joystick, gamecontroller->mapping.buttonasaxis[axis] );
        if ( value > 0 )
            return 32767;
        return 0;
    }
    return 0;
}


/*
 * Get the current state of a button on a controller
 */
Uint8
SDL_GameControllerGetButton(SDL_GameController * gamecontroller, SDL_GameControllerButton button)
{
    if ( !gamecontroller )
        return 0;

    if ( gamecontroller->mapping.buttons[button] >= 0 )
    {
        return ( SDL_JoystickGetButton( gamecontroller->joystick, gamecontroller->mapping.buttons[button] ) );
    }
    else if ( gamecontroller->mapping.axesasbutton[button] >= 0 )
    {
        Sint16 value;
        value = SDL_JoystickGetAxis( gamecontroller->joystick, gamecontroller->mapping.axesasbutton[button] );
        if ( ABS(value) > 32768/2 )
            return 1;
        return 0;
    }
    else if ( gamecontroller->mapping.hatasbutton[button].hat >= 0 )
    {
        Uint8 value;
        value = SDL_JoystickGetHat( gamecontroller->joystick, gamecontroller->mapping.hatasbutton[button].hat );

        if ( value & gamecontroller->mapping.hatasbutton[button].mask )
            return 1;
        return 0;
    }

    return 0;
}

/*
 * Return if the joystick in question is currently attached to the system,
 *  \return 0 if not plugged in, 1 if still present.
 */
SDL_bool
SDL_GameControllerGetAttached( SDL_GameController * gamecontroller )
{
    if ( !gamecontroller )
        return SDL_FALSE;

    return SDL_JoystickGetAttached(gamecontroller->joystick);
}


/*
 * Get the number of multi-dimensional axis controls on a joystick
 */
const char *
SDL_GameControllerName(SDL_GameController * gamecontroller)
{
    if ( !gamecontroller )
        return NULL;

    return (gamecontroller->mapping.name);
}


/*
 * Get the joystick for this controller
 */
SDL_Joystick *SDL_GameControllerGetJoystick(SDL_GameController * gamecontroller)
{
    if ( !gamecontroller )
        return NULL;

    return gamecontroller->joystick;
}

/**
 * Get the SDL joystick layer binding for this controller axis mapping
 */
SDL_GameControllerButtonBind SDL_GameControllerGetBindForAxis(SDL_GameController * gamecontroller, SDL_GameControllerAxis axis)
{
    SDL_GameControllerButtonBind bind;
    SDL_memset( &bind, 0x0, sizeof(bind) );

    if ( !gamecontroller || axis == SDL_CONTROLLER_AXIS_INVALID )
        return bind;

    if (gamecontroller->mapping.axes[axis] >= 0 )
    {
        bind.bindType = SDL_CONTROLLER_BINDTYPE_AXIS;
        bind.value.button = gamecontroller->mapping.axes[axis];
    }
    else if (gamecontroller->mapping.buttonasaxis[axis] >= 0 )
    {
        bind.bindType = SDL_CONTROLLER_BINDTYPE_BUTTON;
        bind.value.button = gamecontroller->mapping.buttonasaxis[axis];
    }

    return bind;
}


/**
 * Get the SDL joystick layer binding for this controller button mapping
 */
SDL_GameControllerButtonBind SDL_GameControllerGetBindForButton(SDL_GameController * gamecontroller, SDL_GameControllerButton button)
{
    SDL_GameControllerButtonBind bind;
    SDL_memset( &bind, 0x0, sizeof(bind) );

    if ( !gamecontroller || button == SDL_CONTROLLER_BUTTON_INVALID )
        return bind;

    if ( gamecontroller->mapping.buttons[button] >= 0 )
    {
        bind.bindType = SDL_CONTROLLER_BINDTYPE_BUTTON;
        bind.value.button = gamecontroller->mapping.buttons[button];
    }
    else if ( gamecontroller->mapping.axesasbutton[button] >= 0 )
    {
        bind.bindType = SDL_CONTROLLER_BINDTYPE_AXIS;
        bind.value.axis = gamecontroller->mapping.axesasbutton[button];
    }
    else if ( gamecontroller->mapping.hatasbutton[button].hat >= 0 )
    {
        bind.bindType = SDL_CONTROLLER_BINDTYPE_HAT;
        bind.value.hat.hat = gamecontroller->mapping.hatasbutton[button].hat;
        bind.value.hat.hat_mask = gamecontroller->mapping.hatasbutton[button].mask;
    }

    return bind;
}


/*
 * Close a joystick previously opened with SDL_JoystickOpen()
 */
void
SDL_GameControllerClose(SDL_GameController * gamecontroller)
{
    SDL_GameController *gamecontrollerlist, *gamecontrollerlistprev;

    if ( !gamecontroller )
        return;

    /* First decrement ref count */
    if (--gamecontroller->ref_count > 0) {
        return;
    }

    SDL_JoystickClose( gamecontroller->joystick );

    gamecontrollerlist = SDL_gamecontrollers;
    gamecontrollerlistprev = NULL;
    while ( gamecontrollerlist )
    {
        if (gamecontroller == gamecontrollerlist)
        {
            if ( gamecontrollerlistprev )
            {
                /* unlink this entry */
                gamecontrollerlistprev->next = gamecontrollerlist->next;
            }
            else
            {
                SDL_gamecontrollers = gamecontroller->next;
            }

            break;
        }
        gamecontrollerlistprev = gamecontrollerlist;
        gamecontrollerlist = gamecontrollerlist->next;
    }

    SDL_free(gamecontroller);
}


/*
 * Quit the controller subsystem
 */
void
SDL_GameControllerQuit(void)
{
    ControllerMapping_t *pControllerMap;
    while ( SDL_gamecontrollers )
    {
        SDL_gamecontrollers->ref_count = 1;
        SDL_GameControllerClose(SDL_gamecontrollers);
    }

    while ( s_pSupportedControllers )
    {
        pControllerMap = s_pSupportedControllers;
        s_pSupportedControllers = s_pSupportedControllers->next;
        SDL_free( pControllerMap->name );
        SDL_free( pControllerMap );
    }

    SDL_DelEventWatch( SDL_GameControllerEventWatcher, NULL );

}

/*
 * Event filter to transform joystick events into appropriate game controller ones
 */
int
SDL_PrivateGameControllerAxis(SDL_GameController * gamecontroller, SDL_GameControllerAxis axis, Sint16 value)
{
    int posted;

    /* translate the event, if desired */
    posted = 0;
#if !SDL_EVENTS_DISABLED
    if (SDL_GetEventState(SDL_CONTROLLERAXISMOTION) == SDL_ENABLE) {
        SDL_Event event;
        event.type = SDL_CONTROLLERAXISMOTION;
        event.caxis.which = gamecontroller->joystick->instance_id;
        event.caxis.axis = axis;
        event.caxis.value = value;
        posted = SDL_PushEvent(&event) == 1;
    }
#endif /* !SDL_EVENTS_DISABLED */
    return (posted);
}


/*
 * Event filter to transform joystick events into appropriate game controller ones
 */
int
SDL_PrivateGameControllerButton(SDL_GameController * gamecontroller, SDL_GameControllerButton button, Uint8 state)
{
    int posted;
#if !SDL_EVENTS_DISABLED
    SDL_Event event;

    if ( button == SDL_CONTROLLER_BUTTON_INVALID )
        return (0);

    switch (state) {
    case SDL_PRESSED:
        event.type = SDL_CONTROLLERBUTTONDOWN;
        break;
    case SDL_RELEASED:
        event.type = SDL_CONTROLLERBUTTONUP;
        break;
    default:
        /* Invalid state -- bail */
        return (0);
    }
#endif /* !SDL_EVENTS_DISABLED */

    /* translate the event, if desired */
    posted = 0;
#if !SDL_EVENTS_DISABLED
    if (SDL_GetEventState(event.type) == SDL_ENABLE) {
        event.cbutton.which = gamecontroller->joystick->instance_id;
        event.cbutton.button = button;
        event.cbutton.state = state;
        posted = SDL_PushEvent(&event) == 1;
    }
#endif /* !SDL_EVENTS_DISABLED */
    return (posted);
}

/*
 * Turn off controller events
 */
int
SDL_GameControllerEventState(int state)
{
#if SDL_EVENTS_DISABLED
    return SDL_IGNORE;
#else
    const Uint32 event_list[] = {
        SDL_CONTROLLERAXISMOTION, SDL_CONTROLLERBUTTONDOWN, SDL_CONTROLLERBUTTONUP,
        SDL_CONTROLLERDEVICEADDED, SDL_CONTROLLERDEVICEREMOVED, SDL_CONTROLLERDEVICEREMAPPED,
    };
    unsigned int i;

    switch (state) {
    case SDL_QUERY:
        state = SDL_IGNORE;
        for (i = 0; i < SDL_arraysize(event_list); ++i) {
            state = SDL_EventState(event_list[i], SDL_QUERY);
            if (state == SDL_ENABLE) {
                break;
            }
        }
        break;
    default:
        for (i = 0; i < SDL_arraysize(event_list); ++i) {
            SDL_EventState(event_list[i], state);
        }
        break;
    }
    return (state);
#endif /* SDL_EVENTS_DISABLED */
}

/* vi: set ts=4 sw=4 expandtab: */
>>>>>>> 9fa4da13
<|MERGE_RESOLUTION|>--- conflicted
+++ resolved
@@ -1,2499 +1,1247 @@
-<<<<<<< HEAD
-/*
-  Simple DirectMedia Layer
-  Copyright (C) 1997-2013 Sam Lantinga <slouken@libsdl.org>
-
-  This software is provided 'as-is', without any express or implied
-  warranty.  In no event will the authors be held liable for any damages
-  arising from the use of this software.
-
-  Permission is granted to anyone to use this software for any purpose,
-  including commercial applications, and to alter it and redistribute it
-  freely, subject to the following restrictions:
-
-  1. The origin of this software must not be misrepresented; you must not
-     claim that you wrote the original software. If you use this software
-     in a product, an acknowledgment in the product documentation would be
-     appreciated but is not required.
-  2. Altered source versions must be plainly marked as such, and must not be
-     misrepresented as being the original software.
-  3. This notice may not be removed or altered from any source distribution.
-*/
-#include "SDL_config.h"
-
-/* This is the game controller API for Simple DirectMedia Layer */
-
-#include "SDL_events.h"
-#include "SDL_assert.h"
-#include "SDL_sysjoystick.h"
-#include "SDL_hints.h"
-#include "SDL_gamecontrollerdb.h"
-
-#if !SDL_EVENTS_DISABLED
-#include "../events/SDL_events_c.h"
-#endif
-#define ABS(_x) ((_x) < 0 ? -(_x) : (_x))
-
-
-/* a list of currently opened game controllers */
-static SDL_GameController *SDL_gamecontrollers = NULL;
-
-/* keep track of the hat and mask value that transforms this hat movement into a button/axis press */
-struct _SDL_HatMapping
-{
-    int hat;
-    Uint8 mask;
-};
-
-#define k_nMaxReverseEntries 20
-
-/**
- * We are encoding the "HAT" as 0xhm. where h == hat ID and m == mask
- * MAX 4 hats supported
- */
-#define k_nMaxHatEntries 0x3f + 1
-
-/* our in memory mapping db between joystick objects and controller mappings */
-struct _SDL_ControllerMapping
-{
-    SDL_JoystickGUID guid;
-    const char *name;
-
-    /* mapping of axis/button id to controller version */
-    int axes[SDL_CONTROLLER_AXIS_MAX];
-    int buttonasaxis[SDL_CONTROLLER_AXIS_MAX];
-
-    int buttons[SDL_CONTROLLER_BUTTON_MAX];
-    int axesasbutton[SDL_CONTROLLER_BUTTON_MAX];
-    struct _SDL_HatMapping hatasbutton[SDL_CONTROLLER_BUTTON_MAX];
-
-    /* reverse mapping, joystick indices to buttons */
-    SDL_GameControllerAxis raxes[k_nMaxReverseEntries];
-    SDL_GameControllerAxis rbuttonasaxis[k_nMaxReverseEntries];
-
-    SDL_GameControllerButton rbuttons[k_nMaxReverseEntries];
-    SDL_GameControllerButton raxesasbutton[k_nMaxReverseEntries];
-    SDL_GameControllerButton rhatasbutton[k_nMaxHatEntries];
-
-};
-
-
-/* our hard coded list of mapping support */
-typedef struct _ControllerMapping_t
-{
-    SDL_JoystickGUID guid;
-    char *name;
-    char *mapping;
-    struct _ControllerMapping_t *next;
-} ControllerMapping_t;
-
-static ControllerMapping_t *s_pSupportedControllers = NULL;
-#if defined(SDL_JOYSTICK_DINPUT) || defined(SDL_JOYSTICK_XINPUT)
-static ControllerMapping_t *s_pXInputMapping = NULL;
-#endif
-
-/* The SDL game controller structure */
-struct _SDL_GameController
-{
-    SDL_Joystick *joystick; /* underlying joystick device */
-    int ref_count;
-    Uint8 hatState[4]; /* the current hat state for this controller */
-    struct _SDL_ControllerMapping mapping; /* the mapping object for this controller */
-    struct _SDL_GameController *next; /* pointer to next game controller we have allocated */
-};
-
-
-int SDL_PrivateGameControllerAxis(SDL_GameController * gamecontroller, SDL_GameControllerAxis axis, Sint16 value);
-int SDL_PrivateGameControllerButton(SDL_GameController * gamecontroller, SDL_GameControllerButton button, Uint8 state);
-
-/*
- * Event filter to fire controller events from joystick ones
- */
-int SDL_GameControllerEventWatcher(void *userdata, SDL_Event * event)
-{
-    switch( event->type )
-    {
-    case SDL_JOYAXISMOTION:
-        {
-            SDL_GameController *controllerlist;
-
-            if ( event->jaxis.axis >= k_nMaxReverseEntries ) break;
-
-            controllerlist = SDL_gamecontrollers;
-            while ( controllerlist )
-            {
-                if ( controllerlist->joystick->instance_id == event->jaxis.which )
-                {
-                    if ( controllerlist->mapping.raxes[event->jaxis.axis] >= 0 ) /* simple axis to axis, send it through */
-                    {
-                        SDL_GameControllerAxis axis = controllerlist->mapping.raxes[event->jaxis.axis];
-                        Sint16 value = event->jaxis.value;
-                        switch (axis)
-                        {
-                            case SDL_CONTROLLER_AXIS_TRIGGERLEFT:
-                            case SDL_CONTROLLER_AXIS_TRIGGERRIGHT:
-                                /* Shift it to be 0 - 32767. */
-                                value = value / 2 + 16384;
-                            default:
-                                break;
-                        }
-                        SDL_PrivateGameControllerAxis( controllerlist, axis, value );
-                    }
-                    else if ( controllerlist->mapping.raxesasbutton[event->jaxis.axis] >= 0 ) /* simulate an axis as a button */
-                    {
-                        SDL_PrivateGameControllerButton( controllerlist, controllerlist->mapping.raxesasbutton[event->jaxis.axis], ABS(event->jaxis.value) > 32768/2 ? SDL_PRESSED : SDL_RELEASED );
-                    }
-                    break;
-                }
-                controllerlist = controllerlist->next;
-            }
-        }
-        break;
-    case SDL_JOYBUTTONDOWN:
-    case SDL_JOYBUTTONUP:
-        {
-            SDL_GameController *controllerlist;
-
-            if ( event->jbutton.button >= k_nMaxReverseEntries ) break;
-
-            controllerlist = SDL_gamecontrollers;
-            while ( controllerlist )
-            {
-                if ( controllerlist->joystick->instance_id == event->jbutton.which )
-                {
-                    if ( controllerlist->mapping.rbuttons[event->jbutton.button] >= 0 ) /* simple button as button */
-                    {
-                        SDL_PrivateGameControllerButton( controllerlist, controllerlist->mapping.rbuttons[event->jbutton.button], event->jbutton.state );
-                    }
-                    else if ( controllerlist->mapping.rbuttonasaxis[event->jbutton.button] >= 0 ) /* an button pretending to be an axis */
-                    {
-                        SDL_PrivateGameControllerAxis( controllerlist, controllerlist->mapping.rbuttonasaxis[event->jbutton.button], event->jbutton.state > 0 ? 32767 : 0 );
-                    }
-                    break;
-                }
-                controllerlist = controllerlist->next;
-            }
-        }
-        break;
-    case SDL_JOYHATMOTION:
-        {
-            SDL_GameController *controllerlist;
-
-            if ( event->jhat.hat >= 4 ) break;
-
-            controllerlist = SDL_gamecontrollers;
-            while ( controllerlist )
-            {
-                if ( controllerlist->joystick->instance_id == event->jhat.which )
-                {
-                    Uint8 bSame = controllerlist->hatState[event->jhat.hat] & event->jhat.value;
-                    /* Get list of removed bits (button release) */
-                    Uint8 bChanged = controllerlist->hatState[event->jhat.hat] ^ bSame;
-                    /* the hat idx in the high nibble */
-                    int bHighHat = event->jhat.hat << 4;
-
-                    if ( bChanged & SDL_HAT_DOWN )
-                        SDL_PrivateGameControllerButton( controllerlist, controllerlist->mapping.rhatasbutton[bHighHat | SDL_HAT_DOWN], SDL_RELEASED );
-                    if ( bChanged & SDL_HAT_UP )
-                        SDL_PrivateGameControllerButton( controllerlist, controllerlist->mapping.rhatasbutton[bHighHat | SDL_HAT_UP], SDL_RELEASED );
-                    if ( bChanged & SDL_HAT_LEFT )
-                        SDL_PrivateGameControllerButton( controllerlist, controllerlist->mapping.rhatasbutton[bHighHat | SDL_HAT_LEFT], SDL_RELEASED );
-                    if ( bChanged & SDL_HAT_RIGHT )
-                        SDL_PrivateGameControllerButton( controllerlist, controllerlist->mapping.rhatasbutton[bHighHat | SDL_HAT_RIGHT], SDL_RELEASED );
-
-                    /* Get list of added bits (button press) */
-                    bChanged = event->jhat.value ^ bSame;
-
-                    if ( bChanged & SDL_HAT_DOWN )
-                        SDL_PrivateGameControllerButton( controllerlist, controllerlist->mapping.rhatasbutton[bHighHat | SDL_HAT_DOWN], SDL_PRESSED );
-                    if ( bChanged & SDL_HAT_UP )
-                        SDL_PrivateGameControllerButton( controllerlist, controllerlist->mapping.rhatasbutton[bHighHat | SDL_HAT_UP], SDL_PRESSED );
-                    if ( bChanged & SDL_HAT_LEFT )
-                        SDL_PrivateGameControllerButton( controllerlist, controllerlist->mapping.rhatasbutton[bHighHat | SDL_HAT_LEFT], SDL_PRESSED );
-                    if ( bChanged & SDL_HAT_RIGHT )
-                        SDL_PrivateGameControllerButton( controllerlist, controllerlist->mapping.rhatasbutton[bHighHat | SDL_HAT_RIGHT], SDL_PRESSED );
-
-                    /* update our state cache */
-                    controllerlist->hatState[event->jhat.hat] = event->jhat.value;
-
-                    break;
-                }
-                controllerlist = controllerlist->next;
-            }
-        }
-        break;
-    case SDL_JOYDEVICEADDED:
-        {
-            if ( SDL_IsGameController(event->jdevice.which ) )
-            {
-                SDL_Event deviceevent;
-                deviceevent.type = SDL_CONTROLLERDEVICEADDED;
-                deviceevent.cdevice.which = event->jdevice.which;
-                SDL_PushEvent(&deviceevent);
-            }
-        }
-        break;
-    case SDL_JOYDEVICEREMOVED:
-        {
-            SDL_GameController *controllerlist = SDL_gamecontrollers;
-            while ( controllerlist )
-            {
-                if ( controllerlist->joystick->instance_id == event->jdevice.which )
-                {
-                    SDL_Event deviceevent;
-                    deviceevent.type = SDL_CONTROLLERDEVICEREMOVED;
-                    deviceevent.cdevice.which = event->jdevice.which;
-                    SDL_PushEvent(&deviceevent);
-                    break;
-                }
-                controllerlist = controllerlist->next;
-            }
-        }
-        break;
-    default:
-        break;
-    }
-
-    return 1;
-}
-
-/*
- * Helper function to scan the mappings database for a controller with the specified GUID
- */
-ControllerMapping_t *SDL_PrivateGetControllerMappingForGUID(SDL_JoystickGUID *guid)
-{
-    ControllerMapping_t *pSupportedController = s_pSupportedControllers;
-    while ( pSupportedController )
-    {
-        if ( !SDL_memcmp( guid, &pSupportedController->guid, sizeof(*guid) ) )
-        {
-            return pSupportedController;
-        }
-        pSupportedController = pSupportedController->next;
-    }
-    return NULL;
-}
-
-/*
- * Helper function to determine pre-calculated offset to certain joystick mappings
- */
-ControllerMapping_t *SDL_PrivateGetControllerMapping(int device_index)
-{
-#if defined(SDL_JOYSTICK_DINPUT) || defined(SDL_JOYSTICK_XINPUT)
-    if ( SDL_SYS_IsXInputDeviceIndex(device_index) && s_pXInputMapping )
-    {
-        return s_pXInputMapping;
-    }
-    else
-#endif
-    {
-        SDL_JoystickGUID jGUID = SDL_JoystickGetDeviceGUID( device_index );
-        return SDL_PrivateGetControllerMappingForGUID(&jGUID);
-    }
-
-    return NULL;
-}
-
-static const char* map_StringForControllerAxis[] = {
-    "leftx",
-    "lefty",
-    "rightx",
-    "righty",
-    "lefttrigger",
-    "righttrigger",
-    NULL
-};
-
-/*
- * convert a string to its enum equivalent
- */
-SDL_GameControllerAxis SDL_GameControllerGetAxisFromString( const char *pchString )
-{
-    int entry;
-    if ( !pchString || !pchString[0] )
-        return SDL_CONTROLLER_AXIS_INVALID;
-
-    for ( entry = 0; map_StringForControllerAxis[entry]; ++entry)
-    {
-        if ( !SDL_strcasecmp( pchString, map_StringForControllerAxis[entry] ) )
-            return entry;
-    }
-    return SDL_CONTROLLER_AXIS_INVALID;
-}
-
-/*
- * convert an enum to its string equivalent
- */
-const char* SDL_GameControllerGetStringForAxis( SDL_GameControllerAxis axis )
-{
-    if (axis > SDL_CONTROLLER_AXIS_INVALID && axis < SDL_CONTROLLER_AXIS_MAX)
-    {
-        return map_StringForControllerAxis[axis];
-    }
-    return NULL;
-}
-
-static const char* map_StringForControllerButton[] = {
-    "a",
-    "b",
-    "x",
-    "y",
-    "back",
-    "guide",
-    "start",
-    "leftstick",
-    "rightstick",
-    "leftshoulder",
-    "rightshoulder",
-    "dpup",
-    "dpdown",
-    "dpleft",
-    "dpright",
-    NULL
-};
-
-/*
- * convert a string to its enum equivalent
- */
-SDL_GameControllerButton SDL_GameControllerGetButtonFromString( const char *pchString )
-{
-    int entry;
-    if ( !pchString || !pchString[0] )
-        return SDL_CONTROLLER_BUTTON_INVALID;
-
-    for ( entry = 0; map_StringForControllerButton[entry]; ++entry)
-    {
-        if ( !SDL_strcasecmp( pchString, map_StringForControllerButton[entry] ) )
-        return entry;
-    }
-    return SDL_CONTROLLER_BUTTON_INVALID;
-}
-
-/*
- * convert an enum to its string equivalent
- */
-const char* SDL_GameControllerGetStringForButton( SDL_GameControllerButton axis )
-{
-    if (axis > SDL_CONTROLLER_BUTTON_INVALID && axis < SDL_CONTROLLER_BUTTON_MAX)
-    {
-        return map_StringForControllerButton[axis];
-    }
-    return NULL;
-}
-
-/*
- * given a controller button name and a joystick name update our mapping structure with it
- */
-void SDL_PrivateGameControllerParseButton( const char *szGameButton, const char *szJoystickButton, struct _SDL_ControllerMapping *pMapping )
-{
-    int iSDLButton = 0;
-    SDL_GameControllerButton button;
-    SDL_GameControllerAxis axis;
-    button = SDL_GameControllerGetButtonFromString( szGameButton );
-    axis = SDL_GameControllerGetAxisFromString( szGameButton );
-    iSDLButton = SDL_atoi( &szJoystickButton[1] );
-
-    if ( szJoystickButton[0] == 'a' )
-    {
-        if ( iSDLButton >= k_nMaxReverseEntries )
-        {
-            SDL_SetError("Axis index too large: %d", iSDLButton );
-            return;
-        }
-        if ( axis != SDL_CONTROLLER_AXIS_INVALID )
-        {
-            pMapping->axes[ axis ] = iSDLButton;
-            pMapping->raxes[ iSDLButton ] = axis;
-        }
-        else if ( button != SDL_CONTROLLER_BUTTON_INVALID )
-        {
-            pMapping->axesasbutton[ button ] = iSDLButton;
-            pMapping->raxesasbutton[ iSDLButton ] = button;
-        }
-        else
-        {
-            SDL_assert( !"How did we get here?" );
-        }
-
-    }
-    else if ( szJoystickButton[0] == 'b' )
-    {
-        if ( iSDLButton >= k_nMaxReverseEntries )
-        {
-            SDL_SetError("Button index too large: %d", iSDLButton );
-            return;
-        }
-        if ( button != SDL_CONTROLLER_BUTTON_INVALID )
-        {
-            pMapping->buttons[ button ] = iSDLButton;
-            pMapping->rbuttons[ iSDLButton ] = button;
-        }
-        else if ( axis != SDL_CONTROLLER_AXIS_INVALID )
-        {
-            pMapping->buttonasaxis[ axis ] = iSDLButton;
-            pMapping->rbuttonasaxis[ iSDLButton ] = axis;
-        }
-        else
-        {
-            SDL_assert( !"How did we get here?" );
-        }
-    }
-    else if ( szJoystickButton[0] == 'h' )
-    {
-        int hat = SDL_atoi( &szJoystickButton[1] );
-        int mask = SDL_atoi( &szJoystickButton[3] );
-        if (hat >= 4) {
-            SDL_SetError("Hat index too large: %d", iSDLButton );
-        }
-
-        if ( button != SDL_CONTROLLER_BUTTON_INVALID )
-        {
-            int ridx;
-            pMapping->hatasbutton[ button ].hat = hat;
-            pMapping->hatasbutton[ button ].mask = mask;
-            ridx = (hat << 4) | mask;
-            pMapping->rhatasbutton[ ridx ] = button;
-        }
-        else if ( axis != SDL_CONTROLLER_AXIS_INVALID )
-        {
-            SDL_assert( !"Support hat as axis" );
-        }
-        else
-        {
-            SDL_assert( !"How did we get here?" );
-        }
-    }
-}
-
-
-/*
- * given a controller mapping string update our mapping object
- */
-static void
-SDL_PrivateGameControllerParseControllerConfigString( struct _SDL_ControllerMapping *pMapping, const char *pchString )
-{
-    char szGameButton[20];
-    char szJoystickButton[20];
-    SDL_bool bGameButton = SDL_TRUE;
-    int i = 0;
-    const char *pchPos = pchString;
-
-    SDL_memset( szGameButton, 0x0, sizeof(szGameButton) );
-    SDL_memset( szJoystickButton, 0x0, sizeof(szJoystickButton) );
-
-    while ( pchPos && *pchPos )
-    {
-        if ( *pchPos == ':' )
-        {
-            i = 0;
-            bGameButton = SDL_FALSE;
-        }
-        else if ( *pchPos == ' ' )
-        {
-
-        }
-        else if ( *pchPos == ',' )
-        {
-            i = 0;
-            bGameButton = SDL_TRUE;
-            SDL_PrivateGameControllerParseButton( szGameButton, szJoystickButton, pMapping );
-            SDL_memset( szGameButton, 0x0, sizeof(szGameButton) );
-            SDL_memset( szJoystickButton, 0x0, sizeof(szJoystickButton) );
-
-        }
-        else if ( bGameButton )
-        {
-            if ( i >=  sizeof(szGameButton))
-            {
-                SDL_SetError( "Button name too large: %s", szGameButton );
-                return;
-            }
-            szGameButton[i] = *pchPos;
-            i++;
-        }
-        else
-        {
-            if ( i >=  sizeof(szJoystickButton))
-            {
-                SDL_SetError( "Joystick button name too large: %s", szJoystickButton );
-                return;
-            }
-            szJoystickButton[i] = *pchPos;
-            i++;
-        }
-        pchPos++;
-    }
-
-    SDL_PrivateGameControllerParseButton( szGameButton, szJoystickButton, pMapping );
-
-}
-
-/*
- * Make a new button mapping struct
- */
-void SDL_PrivateLoadButtonMapping( struct _SDL_ControllerMapping *pMapping, SDL_JoystickGUID guid, const char *pchName, const char *pchMapping )
-{
-    int j;
-
-    pMapping->guid = guid;
-    pMapping->name = pchName;
-
-    /* set all the button mappings to non defaults */
-    for ( j = 0; j < SDL_CONTROLLER_AXIS_MAX; j++ )
-    {
-        pMapping->axes[j] = -1;
-        pMapping->buttonasaxis[j] = -1;
-    }
-    for ( j = 0; j < SDL_CONTROLLER_BUTTON_MAX; j++ )
-    {
-        pMapping->buttons[j] = -1;
-        pMapping->axesasbutton[j] = -1;
-        pMapping->hatasbutton[j].hat = -1;
-    }
-
-    for ( j = 0; j < k_nMaxReverseEntries; j++ )
-    {
-        pMapping->raxes[j] = SDL_CONTROLLER_AXIS_INVALID;
-        pMapping->rbuttonasaxis[j] = SDL_CONTROLLER_AXIS_INVALID;
-        pMapping->rbuttons[j] = SDL_CONTROLLER_BUTTON_INVALID;
-        pMapping->raxesasbutton[j] = SDL_CONTROLLER_BUTTON_INVALID;
-    }
-
-    for (j = 0; j < k_nMaxHatEntries; j++)
-    {
-        pMapping->rhatasbutton[j] = SDL_CONTROLLER_BUTTON_INVALID;
-    }
-
-    SDL_PrivateGameControllerParseControllerConfigString( pMapping, pchMapping );
-}
-
-
-/*
- * grab the guid string from a mapping string
- */
-char *SDL_PrivateGetControllerGUIDFromMappingString( const char *pMapping )
-{
-    const char *pFirstComma = SDL_strchr( pMapping, ',' );
-    if ( pFirstComma )
-    {
-        char *pchGUID = SDL_malloc( pFirstComma - pMapping + 1 );
-        if ( !pchGUID )
-        {
-            SDL_OutOfMemory();
-            return NULL;
-        }
-        SDL_memcpy( pchGUID, pMapping, pFirstComma - pMapping );
-        pchGUID[ pFirstComma - pMapping ] = 0;
-        return pchGUID;
-    }
-    return NULL;
-}
-
-
-/*
- * grab the name string from a mapping string
- */
-char *SDL_PrivateGetControllerNameFromMappingString( const char *pMapping )
-{
-    const char *pFirstComma, *pSecondComma;
-    char *pchName;
-
-    pFirstComma = SDL_strchr( pMapping, ',' );
-    if ( !pFirstComma )
-        return NULL;
-
-    pSecondComma = SDL_strchr( pFirstComma + 1, ',' );
-    if ( !pSecondComma )
-        return NULL;
-
-    pchName = SDL_malloc( pSecondComma - pFirstComma );
-    if ( !pchName )
-    {
-        SDL_OutOfMemory();
-        return NULL;
-    }
-    SDL_memcpy( pchName, pFirstComma + 1, pSecondComma - pFirstComma );
-    pchName[ pSecondComma - pFirstComma - 1 ] = 0;
-    return pchName;
-}
-
-
-/*
- * grab the button mapping string from a mapping string
- */
-char *SDL_PrivateGetControllerMappingFromMappingString( const char *pMapping )
-{
-    const char *pFirstComma, *pSecondComma;
-
-    pFirstComma = SDL_strchr( pMapping, ',' );
-    if ( !pFirstComma )
-        return NULL;
-
-    pSecondComma = SDL_strchr( pFirstComma + 1, ',' );
-    if ( !pSecondComma )
-        return NULL;
-
-    return SDL_strdup(pSecondComma + 1); /* mapping is everything after the 3rd comma */
-}
-
-void SDL_PrivateGameControllerRefreshMapping( ControllerMapping_t *pControllerMapping )
-{
-    SDL_GameController *gamecontrollerlist = SDL_gamecontrollers;
-    while ( gamecontrollerlist )
-    {
-        if ( !SDL_memcmp( &gamecontrollerlist->mapping.guid, &pControllerMapping->guid, sizeof(pControllerMapping->guid) ) )
-        {
-            SDL_Event event;
-            event.type = SDL_CONTROLLERDEVICEREMAPPED;
-            event.cdevice.which = gamecontrollerlist->joystick->instance_id;
-            SDL_PushEvent(&event);
-
-            /* Not really threadsafe.  Should this lock access within SDL_GameControllerEventWatcher? */
-            SDL_PrivateLoadButtonMapping(&gamecontrollerlist->mapping, pControllerMapping->guid, pControllerMapping->name, pControllerMapping->mapping);
-        }
-
-        gamecontrollerlist = gamecontrollerlist->next;
-    }
-}
-
-/*
- * Add or update an entry into the Mappings Database
- */
-int
-SDL_GameControllerAddMapping( const char *mappingString )
-{
-    char *pchGUID;
-    char *pchName;
-    char *pchMapping;
-    SDL_JoystickGUID jGUID;
-    ControllerMapping_t *pControllerMapping;
-#if defined(SDL_JOYSTICK_DINPUT) || defined(SDL_JOYSTICK_XINPUT)
-    SDL_bool is_xinput_mapping = SDL_FALSE;
-#endif
-
-    pchGUID = SDL_PrivateGetControllerGUIDFromMappingString( mappingString );
-    if (!pchGUID) {
-        return -1;
-    }
-#if defined(SDL_JOYSTICK_DINPUT) || defined(SDL_JOYSTICK_XINPUT)
-    if ( !SDL_strcasecmp( pchGUID, "xinput" ) ) {
-        is_xinput_mapping = SDL_TRUE;
-    }
-#endif
-    jGUID = SDL_JoystickGetGUIDFromString(pchGUID);
-    SDL_free(pchGUID);
-
-    pControllerMapping = SDL_PrivateGetControllerMappingForGUID(&jGUID);
-
-    pchName = SDL_PrivateGetControllerNameFromMappingString( mappingString );
-    if (!pchName) return -1;
-
-    pchMapping = SDL_PrivateGetControllerMappingFromMappingString( mappingString );
-    if (!pchMapping) {
-        SDL_free( pchName );
-        return -1;
-    }
-
-    if (pControllerMapping) {
-        /* Update existing mapping */
-        SDL_free( pControllerMapping->name );
-        pControllerMapping->name = pchName;
-        SDL_free( pControllerMapping->mapping );
-        pControllerMapping->mapping = pchMapping;
-        /* refresh open controllers */
-        SDL_PrivateGameControllerRefreshMapping( pControllerMapping );
-        return 0;
-    } else {
-        pControllerMapping = SDL_malloc( sizeof(*pControllerMapping) );
-        if (!pControllerMapping) {
-            SDL_free( pchName );
-            SDL_free( pchMapping );
-            return SDL_OutOfMemory();
-        }
-#if defined(SDL_JOYSTICK_DINPUT) || defined(SDL_JOYSTICK_XINPUT)
-        if ( is_xinput_mapping )
-        {
-            s_pXInputMapping = pControllerMapping;
-        }
-#endif
-        pControllerMapping->guid = jGUID;
-        pControllerMapping->name = pchName;
-        pControllerMapping->mapping = pchMapping;
-        pControllerMapping->next = s_pSupportedControllers;
-        s_pSupportedControllers = pControllerMapping;
-        return 1;
-    }
-}
-
-/*
- * Get the mapping string for this GUID
- */
-char *
-SDL_GameControllerMappingForGUID( SDL_JoystickGUID guid )
-{
-    char *pMappingString = NULL;
-    ControllerMapping_t *mapping = SDL_PrivateGetControllerMappingForGUID(&guid);
-    if (mapping) {
-        char pchGUID[33];
-        size_t needed;
-        SDL_JoystickGetGUIDString(guid, pchGUID, sizeof(pchGUID));
-        /* allocate enough memory for GUID + ',' + name + ',' + mapping + \0 */
-        needed = SDL_strlen(pchGUID) + 1 + SDL_strlen(mapping->name) + 1 + SDL_strlen(mapping->mapping) + 1;
-        pMappingString = SDL_malloc( needed );
-        SDL_snprintf( pMappingString, needed, "%s,%s,%s", pchGUID, mapping->name, mapping->mapping );
-    }
-    return pMappingString;
-}
-
-/*
- * Get the mapping string for this device
- */
-char *
-SDL_GameControllerMapping( SDL_GameController * gamecontroller )
-{
-    return SDL_GameControllerMappingForGUID( gamecontroller->mapping.guid );
-}
-
-static void
-SDL_GameControllerLoadHints()
-{
-    const char *hint = SDL_GetHint(SDL_HINT_GAMECONTROLLERCONFIG);
-    if ( hint && hint[0] ) {
-        size_t nchHints = SDL_strlen( hint );
-        char *pUserMappings = SDL_malloc( nchHints + 1 );
-        char *pTempMappings = pUserMappings;
-        SDL_memcpy( pUserMappings, hint, nchHints );
-        while ( pUserMappings ) {
-            char *pchNewLine = NULL;
-
-            pchNewLine = SDL_strchr( pUserMappings, '\n' );
-            if ( pchNewLine )
-                *pchNewLine = '\0';
-
-            SDL_GameControllerAddMapping( pUserMappings );
-
-            if ( pchNewLine )
-                pUserMappings = pchNewLine + 1;
-            else
-                pUserMappings = NULL;
-        }
-        SDL_free(pTempMappings);
-    }
-}
-
-/*
- * Initialize the game controller system, mostly load our DB of controller config mappings
- */
-int
-SDL_GameControllerInit(void)
-{
-    int i = 0;
-    const char *pMappingString = NULL;
-    s_pSupportedControllers = NULL;
-    pMappingString = s_ControllerMappings[i];
-    while ( pMappingString )
-    {
-        SDL_GameControllerAddMapping( pMappingString );
-
-        i++;
-        pMappingString = s_ControllerMappings[i];
-    }
-
-    /* load in any user supplied config */
-    SDL_GameControllerLoadHints();
-
-    /* watch for joy events and fire controller ones if needed */
-    SDL_AddEventWatch( SDL_GameControllerEventWatcher, NULL );
-
-    return (0);
-}
-
-
-/*
- * Get the implementation dependent name of a controller
- */
-const char *
-SDL_GameControllerNameForIndex(int device_index)
-{
-    ControllerMapping_t *pSupportedController =  SDL_PrivateGetControllerMapping(device_index);
-    if ( pSupportedController )
-    {
-        return pSupportedController->name;
-    }
-    return NULL;
-}
-
-
-/*
- * Return 1 if the joystick at this device index is a supported controller
- */
-SDL_bool
-SDL_IsGameController(int device_index)
-{
-    ControllerMapping_t *pSupportedController =  SDL_PrivateGetControllerMapping(device_index);
-    if ( pSupportedController )
-    {
-        return SDL_TRUE;
-    }
-
-    return SDL_FALSE;
-}
-
-/*
- * Open a controller for use - the index passed as an argument refers to
- * the N'th controller on the system.  This index is the value which will
- * identify this controller in future controller events.
- *
- * This function returns a controller identifier, or NULL if an error occurred.
- */
-SDL_GameController *
-SDL_GameControllerOpen(int device_index)
-{
-    SDL_GameController *gamecontroller;
-    SDL_GameController *gamecontrollerlist;
-    ControllerMapping_t *pSupportedController = NULL;
-
-    if ((device_index < 0) || (device_index >= SDL_NumJoysticks())) {
-        SDL_SetError("There are %d joysticks available", SDL_NumJoysticks());
-        return (NULL);
-    }
-
-    gamecontrollerlist = SDL_gamecontrollers;
-    /* If the controller is already open, return it */
-    while ( gamecontrollerlist )
-    {
-        if ( SDL_SYS_GetInstanceIdOfDeviceIndex(device_index) == gamecontrollerlist->joystick->instance_id ) {
-                gamecontroller = gamecontrollerlist;
-                ++gamecontroller->ref_count;
-                return (gamecontroller);
-        }
-        gamecontrollerlist = gamecontrollerlist->next;
-    }
-
-    /* Find a controller mapping */
-    pSupportedController =  SDL_PrivateGetControllerMapping(device_index);
-    if ( !pSupportedController ) {
-        SDL_SetError("Couldn't find mapping for device (%d)", device_index );
-        return (NULL);
-    }
-
-    /* Create and initialize the joystick */
-    gamecontroller = (SDL_GameController *) SDL_malloc((sizeof *gamecontroller));
-    if (gamecontroller == NULL) {
-        SDL_OutOfMemory();
-        return NULL;
-    }
-
-    SDL_memset(gamecontroller, 0, (sizeof *gamecontroller));
-    gamecontroller->joystick = SDL_JoystickOpen(device_index);
-    if ( !gamecontroller->joystick ) {
-        SDL_free(gamecontroller);
-        return NULL;
-    }
-
-    SDL_PrivateLoadButtonMapping( &gamecontroller->mapping, pSupportedController->guid, pSupportedController->name, pSupportedController->mapping );
-
-    /* Add joystick to list */
-    ++gamecontroller->ref_count;
-    /* Link the joystick in the list */
-    gamecontroller->next = SDL_gamecontrollers;
-    SDL_gamecontrollers = gamecontroller;
-
-    SDL_SYS_JoystickUpdate( gamecontroller->joystick );
-
-    return (gamecontroller);
-}
-
-/*
- * Manually pump for controller updates.
- */
-void
-SDL_GameControllerUpdate(void)
-{
-    /* Just for API completeness; the joystick API does all the work. */
-    SDL_JoystickUpdate();
-}
-
-
-/*
- * Get the current state of an axis control on a controller
- */
-Sint16
-SDL_GameControllerGetAxis(SDL_GameController * gamecontroller, SDL_GameControllerAxis axis)
-{
-    if ( !gamecontroller )
-        return 0;
-
-    if (gamecontroller->mapping.axes[axis] >= 0 )
-    {
-        Sint16 value = ( SDL_JoystickGetAxis( gamecontroller->joystick, gamecontroller->mapping.axes[axis]) );
-        switch (axis)
-        {
-            case SDL_CONTROLLER_AXIS_TRIGGERLEFT:
-            case SDL_CONTROLLER_AXIS_TRIGGERRIGHT:
-                /* Shift it to be 0 - 32767. */
-                value = value / 2 + 16384;
-            default:
-                break;
-        }
-        return value;
-    }
-    else if (gamecontroller->mapping.buttonasaxis[axis] >= 0 )
-    {
-        Uint8 value;
-        value = SDL_JoystickGetButton( gamecontroller->joystick, gamecontroller->mapping.buttonasaxis[axis] );
-        if ( value > 0 )
-            return 32767;
-        return 0;
-    }
-    return 0;
-}
-
-
-/*
- * Get the current state of a button on a controller
- */
-Uint8
-SDL_GameControllerGetButton(SDL_GameController * gamecontroller, SDL_GameControllerButton button)
-{
-    if ( !gamecontroller )
-        return 0;
-
-    if ( gamecontroller->mapping.buttons[button] >= 0 )
-    {
-        return ( SDL_JoystickGetButton( gamecontroller->joystick, gamecontroller->mapping.buttons[button] ) );
-    }
-    else if ( gamecontroller->mapping.axesasbutton[button] >= 0 )
-    {
-        Sint16 value;
-        value = SDL_JoystickGetAxis( gamecontroller->joystick, gamecontroller->mapping.axesasbutton[button] );
-        if ( ABS(value) > 32768/2 )
-            return 1;
-        return 0;
-    }
-    else if ( gamecontroller->mapping.hatasbutton[button].hat >= 0 )
-    {
-        Uint8 value;
-        value = SDL_JoystickGetHat( gamecontroller->joystick, gamecontroller->mapping.hatasbutton[button].hat );
-
-        if ( value & gamecontroller->mapping.hatasbutton[button].mask )
-            return 1;
-        return 0;
-    }
-
-    return 0;
-}
-
-/*
- * Return if the joystick in question is currently attached to the system,
- *  \return 0 if not plugged in, 1 if still present.
- */
-SDL_bool
-SDL_GameControllerGetAttached( SDL_GameController * gamecontroller )
-{
-    if ( !gamecontroller )
-        return SDL_FALSE;
-
-    return SDL_JoystickGetAttached(gamecontroller->joystick);
-}
-
-
-/*
- * Get the number of multi-dimensional axis controls on a joystick
- */
-const char *
-SDL_GameControllerName(SDL_GameController * gamecontroller)
-{
-    if ( !gamecontroller )
-        return NULL;
-
-    return (gamecontroller->mapping.name);
-}
-
-
-/*
- * Get the joystick for this controller
- */
-SDL_Joystick *SDL_GameControllerGetJoystick(SDL_GameController * gamecontroller)
-{
-    if ( !gamecontroller )
-        return NULL;
-
-    return gamecontroller->joystick;
-}
-
-/**
- * Get the SDL joystick layer binding for this controller axis mapping
- */
-SDL_GameControllerButtonBind SDL_GameControllerGetBindForAxis(SDL_GameController * gamecontroller, SDL_GameControllerAxis axis)
-{
-    SDL_GameControllerButtonBind bind;
-    SDL_memset( &bind, 0x0, sizeof(bind) );
-
-    if ( !gamecontroller || axis == SDL_CONTROLLER_AXIS_INVALID )
-        return bind;
-
-    if (gamecontroller->mapping.axes[axis] >= 0 )
-    {
-        bind.bindType = SDL_CONTROLLER_BINDTYPE_AXIS;
-        bind.value.button = gamecontroller->mapping.axes[axis];
-    }
-    else if (gamecontroller->mapping.buttonasaxis[axis] >= 0 )
-    {
-        bind.bindType = SDL_CONTROLLER_BINDTYPE_BUTTON;
-        bind.value.button = gamecontroller->mapping.buttonasaxis[axis];
-    }
-
-    return bind;
-}
-
-
-/**
- * Get the SDL joystick layer binding for this controller button mapping
- */
-SDL_GameControllerButtonBind SDL_GameControllerGetBindForButton(SDL_GameController * gamecontroller, SDL_GameControllerButton button)
-{
-    SDL_GameControllerButtonBind bind;
-    SDL_memset( &bind, 0x0, sizeof(bind) );
-
-    if ( !gamecontroller || button == SDL_CONTROLLER_BUTTON_INVALID )
-        return bind;
-
-    if ( gamecontroller->mapping.buttons[button] >= 0 )
-    {
-        bind.bindType = SDL_CONTROLLER_BINDTYPE_BUTTON;
-        bind.value.button = gamecontroller->mapping.buttons[button];
-    }
-    else if ( gamecontroller->mapping.axesasbutton[button] >= 0 )
-    {
-        bind.bindType = SDL_CONTROLLER_BINDTYPE_AXIS;
-        bind.value.axis = gamecontroller->mapping.axesasbutton[button];
-    }
-    else if ( gamecontroller->mapping.hatasbutton[button].hat >= 0 )
-    {
-        bind.bindType = SDL_CONTROLLER_BINDTYPE_HAT;
-        bind.value.hat.hat = gamecontroller->mapping.hatasbutton[button].hat;
-        bind.value.hat.hat_mask = gamecontroller->mapping.hatasbutton[button].mask;
-    }
-
-    return bind;
-}
-
-
-/*
- * Close a joystick previously opened with SDL_JoystickOpen()
- */
-void
-SDL_GameControllerClose(SDL_GameController * gamecontroller)
-{
-    SDL_GameController *gamecontrollerlist, *gamecontrollerlistprev;
-
-    if ( !gamecontroller )
-        return;
-
-    /* First decrement ref count */
-    if (--gamecontroller->ref_count > 0) {
-        return;
-    }
-
-    SDL_JoystickClose( gamecontroller->joystick );
-
-    gamecontrollerlist = SDL_gamecontrollers;
-    gamecontrollerlistprev = NULL;
-    while ( gamecontrollerlist )
-    {
-        if (gamecontroller == gamecontrollerlist)
-        {
-            if ( gamecontrollerlistprev )
-            {
-                /* unlink this entry */
-                gamecontrollerlistprev->next = gamecontrollerlist->next;
-            }
-            else
-            {
-                SDL_gamecontrollers = gamecontroller->next;
-            }
-
-            break;
-        }
-        gamecontrollerlistprev = gamecontrollerlist;
-        gamecontrollerlist = gamecontrollerlist->next;
-    }
-
-    SDL_free(gamecontroller);
-}
-
-
-/*
- * Quit the controller subsystem
- */
-void
-SDL_GameControllerQuit(void)
-{
-    ControllerMapping_t *pControllerMap;
-    while ( SDL_gamecontrollers )
-    {
-        SDL_gamecontrollers->ref_count = 1;
-        SDL_GameControllerClose(SDL_gamecontrollers);
-    }
-
-    while ( s_pSupportedControllers )
-    {
-        pControllerMap = s_pSupportedControllers;
-        s_pSupportedControllers = s_pSupportedControllers->next;
-        SDL_free( pControllerMap->name );
-        SDL_free( pControllerMap );
-    }
-
-    SDL_DelEventWatch( SDL_GameControllerEventWatcher, NULL );
-
-}
-
-/*
- * Event filter to transform joystick events into appropriate game controller ones
- */
-int
-SDL_PrivateGameControllerAxis(SDL_GameController * gamecontroller, SDL_GameControllerAxis axis, Sint16 value)
-{
-    int posted;
-
-    /* translate the event, if desired */
-    posted = 0;
-#if !SDL_EVENTS_DISABLED
-    if (SDL_GetEventState(SDL_CONTROLLERAXISMOTION) == SDL_ENABLE) {
-        SDL_Event event;
-        event.type = SDL_CONTROLLERAXISMOTION;
-        event.caxis.which = gamecontroller->joystick->instance_id;
-        event.caxis.axis = axis;
-        event.caxis.value = value;
-        posted = SDL_PushEvent(&event) == 1;
-    }
-#endif /* !SDL_EVENTS_DISABLED */
-    return (posted);
-}
-
-
-/*
- * Event filter to transform joystick events into appropriate game controller ones
- */
-int
-SDL_PrivateGameControllerButton(SDL_GameController * gamecontroller, SDL_GameControllerButton button, Uint8 state)
-{
-    int posted;
-#if !SDL_EVENTS_DISABLED
-    SDL_Event event;
-
-    if ( button == SDL_CONTROLLER_BUTTON_INVALID )
-        return (0);
-
-    switch (state) {
-    case SDL_PRESSED:
-        event.type = SDL_CONTROLLERBUTTONDOWN;
-        break;
-    case SDL_RELEASED:
-        event.type = SDL_CONTROLLERBUTTONUP;
-        break;
-    default:
-        /* Invalid state -- bail */
-        return (0);
-    }
-#endif /* !SDL_EVENTS_DISABLED */
-
-    /* translate the event, if desired */
-    posted = 0;
-#if !SDL_EVENTS_DISABLED
-    if (SDL_GetEventState(event.type) == SDL_ENABLE) {
-        event.cbutton.which = gamecontroller->joystick->instance_id;
-        event.cbutton.button = button;
-        event.cbutton.state = state;
-        posted = SDL_PushEvent(&event) == 1;
-    }
-#endif /* !SDL_EVENTS_DISABLED */
-    return (posted);
-}
-
-/*
- * Turn off controller events
- */
-int
-SDL_GameControllerEventState(int state)
-{
-#if SDL_EVENTS_DISABLED
-    return SDL_IGNORE;
-#else
-    const Uint32 event_list[] = {
-        SDL_CONTROLLERAXISMOTION, SDL_CONTROLLERBUTTONDOWN, SDL_CONTROLLERBUTTONUP,
-        SDL_CONTROLLERDEVICEADDED, SDL_CONTROLLERDEVICEREMOVED, SDL_CONTROLLERDEVICEREMAPPED,
-    };
-    unsigned int i;
-
-    switch (state) {
-    case SDL_QUERY:
-        state = SDL_IGNORE;
-        for (i = 0; i < SDL_arraysize(event_list); ++i) {
-            state = SDL_EventState(event_list[i], SDL_QUERY);
-            if (state == SDL_ENABLE) {
-                break;
-            }
-        }
-        break;
-    default:
-        for (i = 0; i < SDL_arraysize(event_list); ++i) {
-            SDL_EventState(event_list[i], state);
-        }
-        break;
-    }
-    return (state);
-#endif /* SDL_EVENTS_DISABLED */
-}
-
-/* vi: set ts=4 sw=4 expandtab: */
-=======
-/*
-  Simple DirectMedia Layer
-  Copyright (C) 1997-2013 Sam Lantinga <slouken@libsdl.org>
-
-  This software is provided 'as-is', without any express or implied
-  warranty.  In no event will the authors be held liable for any damages
-  arising from the use of this software.
-
-  Permission is granted to anyone to use this software for any purpose,
-  including commercial applications, and to alter it and redistribute it
-  freely, subject to the following restrictions:
-
-  1. The origin of this software must not be misrepresented; you must not
-     claim that you wrote the original software. If you use this software
-     in a product, an acknowledgment in the product documentation would be
-     appreciated but is not required.
-  2. Altered source versions must be plainly marked as such, and must not be
-     misrepresented as being the original software.
-  3. This notice may not be removed or altered from any source distribution.
-*/
-#include "SDL_config.h"
-
-/* This is the game controller API for Simple DirectMedia Layer */
-
-#include "SDL_events.h"
-#include "SDL_assert.h"
-#include "SDL_sysjoystick.h"
-#include "SDL_hints.h"
-#include "SDL_gamecontrollerdb.h"
-
-#if !SDL_EVENTS_DISABLED
-#include "../events/SDL_events_c.h"
-#endif
-#define ABS(_x) ((_x) < 0 ? -(_x) : (_x))
-
-
-/* a list of currently opened game controllers */
-static SDL_GameController *SDL_gamecontrollers = NULL;
-
-/* keep track of the hat and mask value that transforms this hat movement into a button/axis press */
-struct _SDL_HatMapping
-{
-    int hat;
-    Uint8 mask;
-};
-
-#define k_nMaxReverseEntries 20
-
-/**
- * We are encoding the "HAT" as 0xhm. where h == hat ID and m == mask
- * MAX 4 hats supported
- */
-#define k_nMaxHatEntries 0x3f + 1
-
-/* our in memory mapping db between joystick objects and controller mappings */
-struct _SDL_ControllerMapping
-{
-    SDL_JoystickGUID guid;
-    const char *name;
-
-    /* mapping of axis/button id to controller version */
-    int axes[SDL_CONTROLLER_AXIS_MAX];
-    int buttonasaxis[SDL_CONTROLLER_AXIS_MAX];
-
-    int buttons[SDL_CONTROLLER_BUTTON_MAX];
-    int axesasbutton[SDL_CONTROLLER_BUTTON_MAX];
-    struct _SDL_HatMapping hatasbutton[SDL_CONTROLLER_BUTTON_MAX];
-
-    /* reverse mapping, joystick indices to buttons */
-    SDL_GameControllerAxis raxes[k_nMaxReverseEntries];
-    SDL_GameControllerAxis rbuttonasaxis[k_nMaxReverseEntries];
-
-    SDL_GameControllerButton rbuttons[k_nMaxReverseEntries];
-    SDL_GameControllerButton raxesasbutton[k_nMaxReverseEntries];
-    SDL_GameControllerButton rhatasbutton[k_nMaxHatEntries];
-
-};
-
-
-/* our hard coded list of mapping support */
-typedef struct _ControllerMapping_t
-{
-    SDL_JoystickGUID guid;
-    char *name;
-    char *mapping;
-    struct _ControllerMapping_t *next;
-} ControllerMapping_t;
-
-static ControllerMapping_t *s_pSupportedControllers = NULL;
-#ifdef SDL_JOYSTICK_DINPUT
-static ControllerMapping_t *s_pXInputMapping = NULL;
-#endif
-
-/* The SDL game controller structure */
-struct _SDL_GameController
-{
-    SDL_Joystick *joystick; /* underlying joystick device */
-    int ref_count;
-    Uint8 hatState[4]; /* the current hat state for this controller */
-    struct _SDL_ControllerMapping mapping; /* the mapping object for this controller */
-    struct _SDL_GameController *next; /* pointer to next game controller we have allocated */
-};
-
-
-int SDL_PrivateGameControllerAxis(SDL_GameController * gamecontroller, SDL_GameControllerAxis axis, Sint16 value);
-int SDL_PrivateGameControllerButton(SDL_GameController * gamecontroller, SDL_GameControllerButton button, Uint8 state);
-
-/*
- * Event filter to fire controller events from joystick ones
- */
-int SDL_GameControllerEventWatcher(void *userdata, SDL_Event * event)
-{
-    switch( event->type )
-    {
-    case SDL_JOYAXISMOTION:
-        {
-            SDL_GameController *controllerlist;
-
-            if ( event->jaxis.axis >= k_nMaxReverseEntries ) break;
-
-            controllerlist = SDL_gamecontrollers;
-            while ( controllerlist )
-            {
-                if ( controllerlist->joystick->instance_id == event->jaxis.which )
-                {
-                    if ( controllerlist->mapping.raxes[event->jaxis.axis] >= 0 ) /* simple axis to axis, send it through */
-                    {
-                        SDL_GameControllerAxis axis = controllerlist->mapping.raxes[event->jaxis.axis];
-                        Sint16 value = event->jaxis.value;
-                        switch (axis)
-                        {
-                            case SDL_CONTROLLER_AXIS_TRIGGERLEFT:
-                            case SDL_CONTROLLER_AXIS_TRIGGERRIGHT:
-                                /* Shift it to be 0 - 32767. */
-                                value = value / 2 + 16384;
-                            default:
-                                break;
-                        }
-                        SDL_PrivateGameControllerAxis( controllerlist, axis, value );
-                    }
-                    else if ( controllerlist->mapping.raxesasbutton[event->jaxis.axis] >= 0 ) /* simulate an axis as a button */
-                    {
-                        SDL_PrivateGameControllerButton( controllerlist, controllerlist->mapping.raxesasbutton[event->jaxis.axis], ABS(event->jaxis.value) > 32768/2 ? SDL_PRESSED : SDL_RELEASED );
-                    }
-                    break;
-                }
-                controllerlist = controllerlist->next;
-            }
-        }
-        break;
-    case SDL_JOYBUTTONDOWN:
-    case SDL_JOYBUTTONUP:
-        {
-            SDL_GameController *controllerlist;
-
-            if ( event->jbutton.button >= k_nMaxReverseEntries ) break;
-
-            controllerlist = SDL_gamecontrollers;
-            while ( controllerlist )
-            {
-                if ( controllerlist->joystick->instance_id == event->jbutton.which )
-                {
-                    if ( controllerlist->mapping.rbuttons[event->jbutton.button] >= 0 ) /* simple button as button */
-                    {
-                        SDL_PrivateGameControllerButton( controllerlist, controllerlist->mapping.rbuttons[event->jbutton.button], event->jbutton.state );
-                    }
-                    else if ( controllerlist->mapping.rbuttonasaxis[event->jbutton.button] >= 0 ) /* an button pretending to be an axis */
-                    {
-                        SDL_PrivateGameControllerAxis( controllerlist, controllerlist->mapping.rbuttonasaxis[event->jbutton.button], event->jbutton.state > 0 ? 32767 : 0 );
-                    }
-                    break;
-                }
-                controllerlist = controllerlist->next;
-            }
-        }
-        break;
-    case SDL_JOYHATMOTION:
-        {
-            SDL_GameController *controllerlist;
-
-            if ( event->jhat.hat >= 4 ) break;
-
-            controllerlist = SDL_gamecontrollers;
-            while ( controllerlist )
-            {
-                if ( controllerlist->joystick->instance_id == event->jhat.which )
-                {
-                    Uint8 bSame = controllerlist->hatState[event->jhat.hat] & event->jhat.value;
-                    /* Get list of removed bits (button release) */
-                    Uint8 bChanged = controllerlist->hatState[event->jhat.hat] ^ bSame;
-                    /* the hat idx in the high nibble */
-                    int bHighHat = event->jhat.hat << 4;
-
-                    if ( bChanged & SDL_HAT_DOWN )
-                        SDL_PrivateGameControllerButton( controllerlist, controllerlist->mapping.rhatasbutton[bHighHat | SDL_HAT_DOWN], SDL_RELEASED );
-                    if ( bChanged & SDL_HAT_UP )
-                        SDL_PrivateGameControllerButton( controllerlist, controllerlist->mapping.rhatasbutton[bHighHat | SDL_HAT_UP], SDL_RELEASED );
-                    if ( bChanged & SDL_HAT_LEFT )
-                        SDL_PrivateGameControllerButton( controllerlist, controllerlist->mapping.rhatasbutton[bHighHat | SDL_HAT_LEFT], SDL_RELEASED );
-                    if ( bChanged & SDL_HAT_RIGHT )
-                        SDL_PrivateGameControllerButton( controllerlist, controllerlist->mapping.rhatasbutton[bHighHat | SDL_HAT_RIGHT], SDL_RELEASED );
-
-                    /* Get list of added bits (button press) */
-                    bChanged = event->jhat.value ^ bSame;
-
-                    if ( bChanged & SDL_HAT_DOWN )
-                        SDL_PrivateGameControllerButton( controllerlist, controllerlist->mapping.rhatasbutton[bHighHat | SDL_HAT_DOWN], SDL_PRESSED );
-                    if ( bChanged & SDL_HAT_UP )
-                        SDL_PrivateGameControllerButton( controllerlist, controllerlist->mapping.rhatasbutton[bHighHat | SDL_HAT_UP], SDL_PRESSED );
-                    if ( bChanged & SDL_HAT_LEFT )
-                        SDL_PrivateGameControllerButton( controllerlist, controllerlist->mapping.rhatasbutton[bHighHat | SDL_HAT_LEFT], SDL_PRESSED );
-                    if ( bChanged & SDL_HAT_RIGHT )
-                        SDL_PrivateGameControllerButton( controllerlist, controllerlist->mapping.rhatasbutton[bHighHat | SDL_HAT_RIGHT], SDL_PRESSED );
-
-                    /* update our state cache */
-                    controllerlist->hatState[event->jhat.hat] = event->jhat.value;
-
-                    break;
-                }
-                controllerlist = controllerlist->next;
-            }
-        }
-        break;
-    case SDL_JOYDEVICEADDED:
-        {
-            if ( SDL_IsGameController(event->jdevice.which ) )
-            {
-                SDL_Event deviceevent;
-                deviceevent.type = SDL_CONTROLLERDEVICEADDED;
-                deviceevent.cdevice.which = event->jdevice.which;
-                SDL_PushEvent(&deviceevent);
-            }
-        }
-        break;
-    case SDL_JOYDEVICEREMOVED:
-        {
-            SDL_GameController *controllerlist = SDL_gamecontrollers;
-            while ( controllerlist )
-            {
-                if ( controllerlist->joystick->instance_id == event->jdevice.which )
-                {
-                    SDL_Event deviceevent;
-                    deviceevent.type = SDL_CONTROLLERDEVICEREMOVED;
-                    deviceevent.cdevice.which = event->jdevice.which;
-                    SDL_PushEvent(&deviceevent);
-                    break;
-                }
-                controllerlist = controllerlist->next;
-            }
-        }
-        break;
-    default:
-        break;
-    }
-
-    return 1;
-}
-
-/*
- * Helper function to scan the mappings database for a controller with the specified GUID
- */
-ControllerMapping_t *SDL_PrivateGetControllerMappingForGUID(SDL_JoystickGUID *guid)
-{
-    ControllerMapping_t *pSupportedController = s_pSupportedControllers;
-    while ( pSupportedController )
-    {
-        if ( !SDL_memcmp( guid, &pSupportedController->guid, sizeof(*guid) ) )
-        {
-            return pSupportedController;
-        }
-        pSupportedController = pSupportedController->next;
-    }
-    return NULL;
-}
-
-/*
- * Helper function to determine pre-calculated offset to certain joystick mappings
- */
-ControllerMapping_t *SDL_PrivateGetControllerMapping(int device_index)
-{
-#ifdef SDL_JOYSTICK_DINPUT
-    if ( SDL_SYS_IsXInputDeviceIndex(device_index) && s_pXInputMapping )
-    {
-        return s_pXInputMapping;
-    }
-    else
-#endif
-    {
-        SDL_JoystickGUID jGUID = SDL_JoystickGetDeviceGUID( device_index );
-        return SDL_PrivateGetControllerMappingForGUID(&jGUID);
-    }
-}
-
-static const char* map_StringForControllerAxis[] = {
-    "leftx",
-    "lefty",
-    "rightx",
-    "righty",
-    "lefttrigger",
-    "righttrigger",
-    NULL
-};
-
-/*
- * convert a string to its enum equivalent
- */
-SDL_GameControllerAxis SDL_GameControllerGetAxisFromString( const char *pchString )
-{
-    int entry;
-    if ( !pchString || !pchString[0] )
-        return SDL_CONTROLLER_AXIS_INVALID;
-
-    for ( entry = 0; map_StringForControllerAxis[entry]; ++entry)
-    {
-        if ( !SDL_strcasecmp( pchString, map_StringForControllerAxis[entry] ) )
-            return entry;
-    }
-    return SDL_CONTROLLER_AXIS_INVALID;
-}
-
-/*
- * convert an enum to its string equivalent
- */
-const char* SDL_GameControllerGetStringForAxis( SDL_GameControllerAxis axis )
-{
-    if (axis > SDL_CONTROLLER_AXIS_INVALID && axis < SDL_CONTROLLER_AXIS_MAX)
-    {
-        return map_StringForControllerAxis[axis];
-    }
-    return NULL;
-}
-
-static const char* map_StringForControllerButton[] = {
-    "a",
-    "b",
-    "x",
-    "y",
-    "back",
-    "guide",
-    "start",
-    "leftstick",
-    "rightstick",
-    "leftshoulder",
-    "rightshoulder",
-    "dpup",
-    "dpdown",
-    "dpleft",
-    "dpright",
-    NULL
-};
-
-/*
- * convert a string to its enum equivalent
- */
-SDL_GameControllerButton SDL_GameControllerGetButtonFromString( const char *pchString )
-{
-    int entry;
-    if ( !pchString || !pchString[0] )
-        return SDL_CONTROLLER_BUTTON_INVALID;
-
-    for ( entry = 0; map_StringForControllerButton[entry]; ++entry)
-    {
-        if ( !SDL_strcasecmp( pchString, map_StringForControllerButton[entry] ) )
-        return entry;
-    }
-    return SDL_CONTROLLER_BUTTON_INVALID;
-}
-
-/*
- * convert an enum to its string equivalent
- */
-const char* SDL_GameControllerGetStringForButton( SDL_GameControllerButton axis )
-{
-    if (axis > SDL_CONTROLLER_BUTTON_INVALID && axis < SDL_CONTROLLER_BUTTON_MAX)
-    {
-        return map_StringForControllerButton[axis];
-    }
-    return NULL;
-}
-
-/*
- * given a controller button name and a joystick name update our mapping structure with it
- */
-void SDL_PrivateGameControllerParseButton( const char *szGameButton, const char *szJoystickButton, struct _SDL_ControllerMapping *pMapping )
-{
-    int iSDLButton = 0;
-    SDL_GameControllerButton button;
-    SDL_GameControllerAxis axis;
-    button = SDL_GameControllerGetButtonFromString( szGameButton );
-    axis = SDL_GameControllerGetAxisFromString( szGameButton );
-    iSDLButton = SDL_atoi( &szJoystickButton[1] );
-
-    if ( szJoystickButton[0] == 'a' )
-    {
-        if ( iSDLButton >= k_nMaxReverseEntries )
-        {
-            SDL_SetError("Axis index too large: %d", iSDLButton );
-            return;
-        }
-        if ( axis != SDL_CONTROLLER_AXIS_INVALID )
-        {
-            pMapping->axes[ axis ] = iSDLButton;
-            pMapping->raxes[ iSDLButton ] = axis;
-        }
-        else if ( button != SDL_CONTROLLER_BUTTON_INVALID )
-        {
-            pMapping->axesasbutton[ button ] = iSDLButton;
-            pMapping->raxesasbutton[ iSDLButton ] = button;
-        }
-        else
-        {
-            SDL_assert( !"How did we get here?" );
-        }
-
-    }
-    else if ( szJoystickButton[0] == 'b' )
-    {
-        if ( iSDLButton >= k_nMaxReverseEntries )
-        {
-            SDL_SetError("Button index too large: %d", iSDLButton );
-            return;
-        }
-        if ( button != SDL_CONTROLLER_BUTTON_INVALID )
-        {
-            pMapping->buttons[ button ] = iSDLButton;
-            pMapping->rbuttons[ iSDLButton ] = button;
-        }
-        else if ( axis != SDL_CONTROLLER_AXIS_INVALID )
-        {
-            pMapping->buttonasaxis[ axis ] = iSDLButton;
-            pMapping->rbuttonasaxis[ iSDLButton ] = axis;
-        }
-        else
-        {
-            SDL_assert( !"How did we get here?" );
-        }
-    }
-    else if ( szJoystickButton[0] == 'h' )
-    {
-        int hat = SDL_atoi( &szJoystickButton[1] );
-        int mask = SDL_atoi( &szJoystickButton[3] );
-        if (hat >= 4) {
-            SDL_SetError("Hat index too large: %d", iSDLButton );
-        }
-
-        if ( button != SDL_CONTROLLER_BUTTON_INVALID )
-        {
-            int ridx;
-            pMapping->hatasbutton[ button ].hat = hat;
-            pMapping->hatasbutton[ button ].mask = mask;
-            ridx = (hat << 4) | mask;
-            pMapping->rhatasbutton[ ridx ] = button;
-        }
-        else if ( axis != SDL_CONTROLLER_AXIS_INVALID )
-        {
-            SDL_assert( !"Support hat as axis" );
-        }
-        else
-        {
-            SDL_assert( !"How did we get here?" );
-        }
-    }
-}
-
-
-/*
- * given a controller mapping string update our mapping object
- */
-static void
-SDL_PrivateGameControllerParseControllerConfigString( struct _SDL_ControllerMapping *pMapping, const char *pchString )
-{
-    char szGameButton[20];
-    char szJoystickButton[20];
-    SDL_bool bGameButton = SDL_TRUE;
-    int i = 0;
-    const char *pchPos = pchString;
-
-    SDL_memset( szGameButton, 0x0, sizeof(szGameButton) );
-    SDL_memset( szJoystickButton, 0x0, sizeof(szJoystickButton) );
-
-    while ( pchPos && *pchPos )
-    {
-        if ( *pchPos == ':' )
-        {
-            i = 0;
-            bGameButton = SDL_FALSE;
-        }
-        else if ( *pchPos == ' ' )
-        {
-
-        }
-        else if ( *pchPos == ',' )
-        {
-            i = 0;
-            bGameButton = SDL_TRUE;
-            SDL_PrivateGameControllerParseButton( szGameButton, szJoystickButton, pMapping );
-            SDL_memset( szGameButton, 0x0, sizeof(szGameButton) );
-            SDL_memset( szJoystickButton, 0x0, sizeof(szJoystickButton) );
-
-        }
-        else if ( bGameButton )
-        {
-            if ( i >=  sizeof(szGameButton))
-            {
-                SDL_SetError( "Button name too large: %s", szGameButton );
-                return;
-            }
-            szGameButton[i] = *pchPos;
-            i++;
-        }
-        else
-        {
-            if ( i >=  sizeof(szJoystickButton))
-            {
-                SDL_SetError( "Joystick button name too large: %s", szJoystickButton );
-                return;
-            }
-            szJoystickButton[i] = *pchPos;
-            i++;
-        }
-        pchPos++;
-    }
-
-    SDL_PrivateGameControllerParseButton( szGameButton, szJoystickButton, pMapping );
-
-}
-
-/*
- * Make a new button mapping struct
- */
-void SDL_PrivateLoadButtonMapping( struct _SDL_ControllerMapping *pMapping, SDL_JoystickGUID guid, const char *pchName, const char *pchMapping )
-{
-    int j;
-
-    pMapping->guid = guid;
-    pMapping->name = pchName;
-
-    /* set all the button mappings to non defaults */
-    for ( j = 0; j < SDL_CONTROLLER_AXIS_MAX; j++ )
-    {
-        pMapping->axes[j] = -1;
-        pMapping->buttonasaxis[j] = -1;
-    }
-    for ( j = 0; j < SDL_CONTROLLER_BUTTON_MAX; j++ )
-    {
-        pMapping->buttons[j] = -1;
-        pMapping->axesasbutton[j] = -1;
-        pMapping->hatasbutton[j].hat = -1;
-    }
-
-    for ( j = 0; j < k_nMaxReverseEntries; j++ )
-    {
-        pMapping->raxes[j] = SDL_CONTROLLER_AXIS_INVALID;
-        pMapping->rbuttonasaxis[j] = SDL_CONTROLLER_AXIS_INVALID;
-        pMapping->rbuttons[j] = SDL_CONTROLLER_BUTTON_INVALID;
-        pMapping->raxesasbutton[j] = SDL_CONTROLLER_BUTTON_INVALID;
-    }
-
-    for (j = 0; j < k_nMaxHatEntries; j++)
-    {
-        pMapping->rhatasbutton[j] = SDL_CONTROLLER_BUTTON_INVALID;
-    }
-
-    SDL_PrivateGameControllerParseControllerConfigString( pMapping, pchMapping );
-}
-
-
-/*
- * grab the guid string from a mapping string
- */
-char *SDL_PrivateGetControllerGUIDFromMappingString( const char *pMapping )
-{
-    const char *pFirstComma = SDL_strchr( pMapping, ',' );
-    if ( pFirstComma )
-    {
-        char *pchGUID = SDL_malloc( pFirstComma - pMapping + 1 );
-        if ( !pchGUID )
-        {
-            SDL_OutOfMemory();
-            return NULL;
-        }
-        SDL_memcpy( pchGUID, pMapping, pFirstComma - pMapping );
-        pchGUID[ pFirstComma - pMapping ] = 0;
-        return pchGUID;
-    }
-    return NULL;
-}
-
-
-/*
- * grab the name string from a mapping string
- */
-char *SDL_PrivateGetControllerNameFromMappingString( const char *pMapping )
-{
-    const char *pFirstComma, *pSecondComma;
-    char *pchName;
-
-    pFirstComma = SDL_strchr( pMapping, ',' );
-    if ( !pFirstComma )
-        return NULL;
-
-    pSecondComma = SDL_strchr( pFirstComma + 1, ',' );
-    if ( !pSecondComma )
-        return NULL;
-
-    pchName = SDL_malloc( pSecondComma - pFirstComma );
-    if ( !pchName )
-    {
-        SDL_OutOfMemory();
-        return NULL;
-    }
-    SDL_memcpy( pchName, pFirstComma + 1, pSecondComma - pFirstComma );
-    pchName[ pSecondComma - pFirstComma - 1 ] = 0;
-    return pchName;
-}
-
-
-/*
- * grab the button mapping string from a mapping string
- */
-char *SDL_PrivateGetControllerMappingFromMappingString( const char *pMapping )
-{
-    const char *pFirstComma, *pSecondComma;
-
-    pFirstComma = SDL_strchr( pMapping, ',' );
-    if ( !pFirstComma )
-        return NULL;
-
-    pSecondComma = SDL_strchr( pFirstComma + 1, ',' );
-    if ( !pSecondComma )
-        return NULL;
-
-    return SDL_strdup(pSecondComma + 1); /* mapping is everything after the 3rd comma */
-}
-
-void SDL_PrivateGameControllerRefreshMapping( ControllerMapping_t *pControllerMapping )
-{
-    SDL_GameController *gamecontrollerlist = SDL_gamecontrollers;
-    while ( gamecontrollerlist )
-    {
-        if ( !SDL_memcmp( &gamecontrollerlist->mapping.guid, &pControllerMapping->guid, sizeof(pControllerMapping->guid) ) )
-        {
-            SDL_Event event;
-            event.type = SDL_CONTROLLERDEVICEREMAPPED;
-            event.cdevice.which = gamecontrollerlist->joystick->instance_id;
-            SDL_PushEvent(&event);
-
-            /* Not really threadsafe.  Should this lock access within SDL_GameControllerEventWatcher? */
-            SDL_PrivateLoadButtonMapping(&gamecontrollerlist->mapping, pControllerMapping->guid, pControllerMapping->name, pControllerMapping->mapping);
-        }
-
-        gamecontrollerlist = gamecontrollerlist->next;
-    }
-}
-
-/*
- * Add or update an entry into the Mappings Database
- */
-int
-SDL_GameControllerAddMapping( const char *mappingString )
-{
-    char *pchGUID;
-    char *pchName;
-    char *pchMapping;
-    SDL_JoystickGUID jGUID;
-    ControllerMapping_t *pControllerMapping;
-#ifdef SDL_JOYSTICK_DINPUT
-    SDL_bool is_xinput_mapping = SDL_FALSE;
-#endif
-
-    pchGUID = SDL_PrivateGetControllerGUIDFromMappingString( mappingString );
-    if (!pchGUID) {
-        return -1;
-    }
-#ifdef SDL_JOYSTICK_DINPUT
-    if ( !SDL_strcasecmp( pchGUID, "xinput" ) ) {
-        is_xinput_mapping = SDL_TRUE;
-    }
-#endif
-    jGUID = SDL_JoystickGetGUIDFromString(pchGUID);
-    SDL_free(pchGUID);
-
-    pControllerMapping = SDL_PrivateGetControllerMappingForGUID(&jGUID);
-
-    pchName = SDL_PrivateGetControllerNameFromMappingString( mappingString );
-    if (!pchName) return -1;
-
-    pchMapping = SDL_PrivateGetControllerMappingFromMappingString( mappingString );
-    if (!pchMapping) {
-        SDL_free( pchName );
-        return -1;
-    }
-
-    if (pControllerMapping) {
-        /* Update existing mapping */
-        SDL_free( pControllerMapping->name );
-        pControllerMapping->name = pchName;
-        SDL_free( pControllerMapping->mapping );
-        pControllerMapping->mapping = pchMapping;
-        /* refresh open controllers */
-        SDL_PrivateGameControllerRefreshMapping( pControllerMapping );
-        return 0;
-    } else {
-        pControllerMapping = SDL_malloc( sizeof(*pControllerMapping) );
-        if (!pControllerMapping) {
-            SDL_free( pchName );
-            SDL_free( pchMapping );
-            return SDL_OutOfMemory();
-        }
-#ifdef SDL_JOYSTICK_DINPUT
-        if ( is_xinput_mapping )
-        {
-            s_pXInputMapping = pControllerMapping;
-        }
-#endif
-        pControllerMapping->guid = jGUID;
-        pControllerMapping->name = pchName;
-        pControllerMapping->mapping = pchMapping;
-        pControllerMapping->next = s_pSupportedControllers;
-        s_pSupportedControllers = pControllerMapping;
-        return 1;
-    }
-}
-
-/*
- * Get the mapping string for this GUID
- */
-char *
-SDL_GameControllerMappingForGUID( SDL_JoystickGUID guid )
-{
-    char *pMappingString = NULL;
-    ControllerMapping_t *mapping = SDL_PrivateGetControllerMappingForGUID(&guid);
-    if (mapping) {
-        char pchGUID[33];
-        size_t needed;
-        SDL_JoystickGetGUIDString(guid, pchGUID, sizeof(pchGUID));
-        /* allocate enough memory for GUID + ',' + name + ',' + mapping + \0 */
-        needed = SDL_strlen(pchGUID) + 1 + SDL_strlen(mapping->name) + 1 + SDL_strlen(mapping->mapping) + 1;
-        pMappingString = SDL_malloc( needed );
-        SDL_snprintf( pMappingString, needed, "%s,%s,%s", pchGUID, mapping->name, mapping->mapping );
-    }
-    return pMappingString;
-}
-
-/*
- * Get the mapping string for this device
- */
-char *
-SDL_GameControllerMapping( SDL_GameController * gamecontroller )
-{
-    return SDL_GameControllerMappingForGUID( gamecontroller->mapping.guid );
-}
-
-static void
-SDL_GameControllerLoadHints()
-{
-    const char *hint = SDL_GetHint(SDL_HINT_GAMECONTROLLERCONFIG);
-    if ( hint && hint[0] ) {
-        size_t nchHints = SDL_strlen( hint );
-        char *pUserMappings = SDL_malloc( nchHints + 1 );
-        char *pTempMappings = pUserMappings;
-        SDL_memcpy( pUserMappings, hint, nchHints );
-        while ( pUserMappings ) {
-            char *pchNewLine = NULL;
-
-            pchNewLine = SDL_strchr( pUserMappings, '\n' );
-            if ( pchNewLine )
-                *pchNewLine = '\0';
-
-            SDL_GameControllerAddMapping( pUserMappings );
-
-            if ( pchNewLine )
-                pUserMappings = pchNewLine + 1;
-            else
-                pUserMappings = NULL;
-        }
-        SDL_free(pTempMappings);
-    }
-}
-
-/*
- * Initialize the game controller system, mostly load our DB of controller config mappings
- */
-int
-SDL_GameControllerInit(void)
-{
-    int i = 0;
-    const char *pMappingString = NULL;
-    s_pSupportedControllers = NULL;
-    pMappingString = s_ControllerMappings[i];
-    while ( pMappingString )
-    {
-        SDL_GameControllerAddMapping( pMappingString );
-
-        i++;
-        pMappingString = s_ControllerMappings[i];
-    }
-
-    /* load in any user supplied config */
-    SDL_GameControllerLoadHints();
-
-    /* watch for joy events and fire controller ones if needed */
-    SDL_AddEventWatch( SDL_GameControllerEventWatcher, NULL );
-
-    return (0);
-}
-
-
-/*
- * Get the implementation dependent name of a controller
- */
-const char *
-SDL_GameControllerNameForIndex(int device_index)
-{
-    ControllerMapping_t *pSupportedController =  SDL_PrivateGetControllerMapping(device_index);
-    if ( pSupportedController )
-    {
-        return pSupportedController->name;
-    }
-    return NULL;
-}
-
-
-/*
- * Return 1 if the joystick at this device index is a supported controller
- */
-SDL_bool
-SDL_IsGameController(int device_index)
-{
-    ControllerMapping_t *pSupportedController =  SDL_PrivateGetControllerMapping(device_index);
-    if ( pSupportedController )
-    {
-        return SDL_TRUE;
-    }
-
-    return SDL_FALSE;
-}
-
-/*
- * Open a controller for use - the index passed as an argument refers to
- * the N'th controller on the system.  This index is the value which will
- * identify this controller in future controller events.
- *
- * This function returns a controller identifier, or NULL if an error occurred.
- */
-SDL_GameController *
-SDL_GameControllerOpen(int device_index)
-{
-    SDL_GameController *gamecontroller;
-    SDL_GameController *gamecontrollerlist;
-    ControllerMapping_t *pSupportedController = NULL;
-
-    if ((device_index < 0) || (device_index >= SDL_NumJoysticks())) {
-        SDL_SetError("There are %d joysticks available", SDL_NumJoysticks());
-        return (NULL);
-    }
-
-    gamecontrollerlist = SDL_gamecontrollers;
-    /* If the controller is already open, return it */
-    while ( gamecontrollerlist )
-    {
-        if ( SDL_SYS_GetInstanceIdOfDeviceIndex(device_index) == gamecontrollerlist->joystick->instance_id ) {
-                gamecontroller = gamecontrollerlist;
-                ++gamecontroller->ref_count;
-                return (gamecontroller);
-        }
-        gamecontrollerlist = gamecontrollerlist->next;
-    }
-
-    /* Find a controller mapping */
-    pSupportedController =  SDL_PrivateGetControllerMapping(device_index);
-    if ( !pSupportedController ) {
-        SDL_SetError("Couldn't find mapping for device (%d)", device_index );
-        return (NULL);
-    }
-
-    /* Create and initialize the joystick */
-    gamecontroller = (SDL_GameController *) SDL_malloc((sizeof *gamecontroller));
-    if (gamecontroller == NULL) {
-        SDL_OutOfMemory();
-        return NULL;
-    }
-
-    SDL_memset(gamecontroller, 0, (sizeof *gamecontroller));
-    gamecontroller->joystick = SDL_JoystickOpen(device_index);
-    if ( !gamecontroller->joystick ) {
-        SDL_free(gamecontroller);
-        return NULL;
-    }
-
-    SDL_PrivateLoadButtonMapping( &gamecontroller->mapping, pSupportedController->guid, pSupportedController->name, pSupportedController->mapping );
-
-    /* Add joystick to list */
-    ++gamecontroller->ref_count;
-    /* Link the joystick in the list */
-    gamecontroller->next = SDL_gamecontrollers;
-    SDL_gamecontrollers = gamecontroller;
-
-    SDL_SYS_JoystickUpdate( gamecontroller->joystick );
-
-    return (gamecontroller);
-}
-
-/*
- * Manually pump for controller updates.
- */
-void
-SDL_GameControllerUpdate(void)
-{
-    /* Just for API completeness; the joystick API does all the work. */
-    SDL_JoystickUpdate();
-}
-
-
-/*
- * Get the current state of an axis control on a controller
- */
-Sint16
-SDL_GameControllerGetAxis(SDL_GameController * gamecontroller, SDL_GameControllerAxis axis)
-{
-    if ( !gamecontroller )
-        return 0;
-
-    if (gamecontroller->mapping.axes[axis] >= 0 )
-    {
-        Sint16 value = ( SDL_JoystickGetAxis( gamecontroller->joystick, gamecontroller->mapping.axes[axis]) );
-        switch (axis)
-        {
-            case SDL_CONTROLLER_AXIS_TRIGGERLEFT:
-            case SDL_CONTROLLER_AXIS_TRIGGERRIGHT:
-                /* Shift it to be 0 - 32767. */
-                value = value / 2 + 16384;
-            default:
-                break;
-        }
-        return value;
-    }
-    else if (gamecontroller->mapping.buttonasaxis[axis] >= 0 )
-    {
-        Uint8 value;
-        value = SDL_JoystickGetButton( gamecontroller->joystick, gamecontroller->mapping.buttonasaxis[axis] );
-        if ( value > 0 )
-            return 32767;
-        return 0;
-    }
-    return 0;
-}
-
-
-/*
- * Get the current state of a button on a controller
- */
-Uint8
-SDL_GameControllerGetButton(SDL_GameController * gamecontroller, SDL_GameControllerButton button)
-{
-    if ( !gamecontroller )
-        return 0;
-
-    if ( gamecontroller->mapping.buttons[button] >= 0 )
-    {
-        return ( SDL_JoystickGetButton( gamecontroller->joystick, gamecontroller->mapping.buttons[button] ) );
-    }
-    else if ( gamecontroller->mapping.axesasbutton[button] >= 0 )
-    {
-        Sint16 value;
-        value = SDL_JoystickGetAxis( gamecontroller->joystick, gamecontroller->mapping.axesasbutton[button] );
-        if ( ABS(value) > 32768/2 )
-            return 1;
-        return 0;
-    }
-    else if ( gamecontroller->mapping.hatasbutton[button].hat >= 0 )
-    {
-        Uint8 value;
-        value = SDL_JoystickGetHat( gamecontroller->joystick, gamecontroller->mapping.hatasbutton[button].hat );
-
-        if ( value & gamecontroller->mapping.hatasbutton[button].mask )
-            return 1;
-        return 0;
-    }
-
-    return 0;
-}
-
-/*
- * Return if the joystick in question is currently attached to the system,
- *  \return 0 if not plugged in, 1 if still present.
- */
-SDL_bool
-SDL_GameControllerGetAttached( SDL_GameController * gamecontroller )
-{
-    if ( !gamecontroller )
-        return SDL_FALSE;
-
-    return SDL_JoystickGetAttached(gamecontroller->joystick);
-}
-
-
-/*
- * Get the number of multi-dimensional axis controls on a joystick
- */
-const char *
-SDL_GameControllerName(SDL_GameController * gamecontroller)
-{
-    if ( !gamecontroller )
-        return NULL;
-
-    return (gamecontroller->mapping.name);
-}
-
-
-/*
- * Get the joystick for this controller
- */
-SDL_Joystick *SDL_GameControllerGetJoystick(SDL_GameController * gamecontroller)
-{
-    if ( !gamecontroller )
-        return NULL;
-
-    return gamecontroller->joystick;
-}
-
-/**
- * Get the SDL joystick layer binding for this controller axis mapping
- */
-SDL_GameControllerButtonBind SDL_GameControllerGetBindForAxis(SDL_GameController * gamecontroller, SDL_GameControllerAxis axis)
-{
-    SDL_GameControllerButtonBind bind;
-    SDL_memset( &bind, 0x0, sizeof(bind) );
-
-    if ( !gamecontroller || axis == SDL_CONTROLLER_AXIS_INVALID )
-        return bind;
-
-    if (gamecontroller->mapping.axes[axis] >= 0 )
-    {
-        bind.bindType = SDL_CONTROLLER_BINDTYPE_AXIS;
-        bind.value.button = gamecontroller->mapping.axes[axis];
-    }
-    else if (gamecontroller->mapping.buttonasaxis[axis] >= 0 )
-    {
-        bind.bindType = SDL_CONTROLLER_BINDTYPE_BUTTON;
-        bind.value.button = gamecontroller->mapping.buttonasaxis[axis];
-    }
-
-    return bind;
-}
-
-
-/**
- * Get the SDL joystick layer binding for this controller button mapping
- */
-SDL_GameControllerButtonBind SDL_GameControllerGetBindForButton(SDL_GameController * gamecontroller, SDL_GameControllerButton button)
-{
-    SDL_GameControllerButtonBind bind;
-    SDL_memset( &bind, 0x0, sizeof(bind) );
-
-    if ( !gamecontroller || button == SDL_CONTROLLER_BUTTON_INVALID )
-        return bind;
-
-    if ( gamecontroller->mapping.buttons[button] >= 0 )
-    {
-        bind.bindType = SDL_CONTROLLER_BINDTYPE_BUTTON;
-        bind.value.button = gamecontroller->mapping.buttons[button];
-    }
-    else if ( gamecontroller->mapping.axesasbutton[button] >= 0 )
-    {
-        bind.bindType = SDL_CONTROLLER_BINDTYPE_AXIS;
-        bind.value.axis = gamecontroller->mapping.axesasbutton[button];
-    }
-    else if ( gamecontroller->mapping.hatasbutton[button].hat >= 0 )
-    {
-        bind.bindType = SDL_CONTROLLER_BINDTYPE_HAT;
-        bind.value.hat.hat = gamecontroller->mapping.hatasbutton[button].hat;
-        bind.value.hat.hat_mask = gamecontroller->mapping.hatasbutton[button].mask;
-    }
-
-    return bind;
-}
-
-
-/*
- * Close a joystick previously opened with SDL_JoystickOpen()
- */
-void
-SDL_GameControllerClose(SDL_GameController * gamecontroller)
-{
-    SDL_GameController *gamecontrollerlist, *gamecontrollerlistprev;
-
-    if ( !gamecontroller )
-        return;
-
-    /* First decrement ref count */
-    if (--gamecontroller->ref_count > 0) {
-        return;
-    }
-
-    SDL_JoystickClose( gamecontroller->joystick );
-
-    gamecontrollerlist = SDL_gamecontrollers;
-    gamecontrollerlistprev = NULL;
-    while ( gamecontrollerlist )
-    {
-        if (gamecontroller == gamecontrollerlist)
-        {
-            if ( gamecontrollerlistprev )
-            {
-                /* unlink this entry */
-                gamecontrollerlistprev->next = gamecontrollerlist->next;
-            }
-            else
-            {
-                SDL_gamecontrollers = gamecontroller->next;
-            }
-
-            break;
-        }
-        gamecontrollerlistprev = gamecontrollerlist;
-        gamecontrollerlist = gamecontrollerlist->next;
-    }
-
-    SDL_free(gamecontroller);
-}
-
-
-/*
- * Quit the controller subsystem
- */
-void
-SDL_GameControllerQuit(void)
-{
-    ControllerMapping_t *pControllerMap;
-    while ( SDL_gamecontrollers )
-    {
-        SDL_gamecontrollers->ref_count = 1;
-        SDL_GameControllerClose(SDL_gamecontrollers);
-    }
-
-    while ( s_pSupportedControllers )
-    {
-        pControllerMap = s_pSupportedControllers;
-        s_pSupportedControllers = s_pSupportedControllers->next;
-        SDL_free( pControllerMap->name );
-        SDL_free( pControllerMap );
-    }
-
-    SDL_DelEventWatch( SDL_GameControllerEventWatcher, NULL );
-
-}
-
-/*
- * Event filter to transform joystick events into appropriate game controller ones
- */
-int
-SDL_PrivateGameControllerAxis(SDL_GameController * gamecontroller, SDL_GameControllerAxis axis, Sint16 value)
-{
-    int posted;
-
-    /* translate the event, if desired */
-    posted = 0;
-#if !SDL_EVENTS_DISABLED
-    if (SDL_GetEventState(SDL_CONTROLLERAXISMOTION) == SDL_ENABLE) {
-        SDL_Event event;
-        event.type = SDL_CONTROLLERAXISMOTION;
-        event.caxis.which = gamecontroller->joystick->instance_id;
-        event.caxis.axis = axis;
-        event.caxis.value = value;
-        posted = SDL_PushEvent(&event) == 1;
-    }
-#endif /* !SDL_EVENTS_DISABLED */
-    return (posted);
-}
-
-
-/*
- * Event filter to transform joystick events into appropriate game controller ones
- */
-int
-SDL_PrivateGameControllerButton(SDL_GameController * gamecontroller, SDL_GameControllerButton button, Uint8 state)
-{
-    int posted;
-#if !SDL_EVENTS_DISABLED
-    SDL_Event event;
-
-    if ( button == SDL_CONTROLLER_BUTTON_INVALID )
-        return (0);
-
-    switch (state) {
-    case SDL_PRESSED:
-        event.type = SDL_CONTROLLERBUTTONDOWN;
-        break;
-    case SDL_RELEASED:
-        event.type = SDL_CONTROLLERBUTTONUP;
-        break;
-    default:
-        /* Invalid state -- bail */
-        return (0);
-    }
-#endif /* !SDL_EVENTS_DISABLED */
-
-    /* translate the event, if desired */
-    posted = 0;
-#if !SDL_EVENTS_DISABLED
-    if (SDL_GetEventState(event.type) == SDL_ENABLE) {
-        event.cbutton.which = gamecontroller->joystick->instance_id;
-        event.cbutton.button = button;
-        event.cbutton.state = state;
-        posted = SDL_PushEvent(&event) == 1;
-    }
-#endif /* !SDL_EVENTS_DISABLED */
-    return (posted);
-}
-
-/*
- * Turn off controller events
- */
-int
-SDL_GameControllerEventState(int state)
-{
-#if SDL_EVENTS_DISABLED
-    return SDL_IGNORE;
-#else
-    const Uint32 event_list[] = {
-        SDL_CONTROLLERAXISMOTION, SDL_CONTROLLERBUTTONDOWN, SDL_CONTROLLERBUTTONUP,
-        SDL_CONTROLLERDEVICEADDED, SDL_CONTROLLERDEVICEREMOVED, SDL_CONTROLLERDEVICEREMAPPED,
-    };
-    unsigned int i;
-
-    switch (state) {
-    case SDL_QUERY:
-        state = SDL_IGNORE;
-        for (i = 0; i < SDL_arraysize(event_list); ++i) {
-            state = SDL_EventState(event_list[i], SDL_QUERY);
-            if (state == SDL_ENABLE) {
-                break;
-            }
-        }
-        break;
-    default:
-        for (i = 0; i < SDL_arraysize(event_list); ++i) {
-            SDL_EventState(event_list[i], state);
-        }
-        break;
-    }
-    return (state);
-#endif /* SDL_EVENTS_DISABLED */
-}
-
-/* vi: set ts=4 sw=4 expandtab: */
->>>>>>> 9fa4da13
+/*
+  Simple DirectMedia Layer
+  Copyright (C) 1997-2013 Sam Lantinga <slouken@libsdl.org>
+
+  This software is provided 'as-is', without any express or implied
+  warranty.  In no event will the authors be held liable for any damages
+  arising from the use of this software.
+
+  Permission is granted to anyone to use this software for any purpose,
+  including commercial applications, and to alter it and redistribute it
+  freely, subject to the following restrictions:
+
+  1. The origin of this software must not be misrepresented; you must not
+     claim that you wrote the original software. If you use this software
+     in a product, an acknowledgment in the product documentation would be
+     appreciated but is not required.
+  2. Altered source versions must be plainly marked as such, and must not be
+     misrepresented as being the original software.
+  3. This notice may not be removed or altered from any source distribution.
+*/
+#include "SDL_config.h"
+
+/* This is the game controller API for Simple DirectMedia Layer */
+
+#include "SDL_events.h"
+#include "SDL_assert.h"
+#include "SDL_sysjoystick.h"
+#include "SDL_hints.h"
+#include "SDL_gamecontrollerdb.h"
+
+#if !SDL_EVENTS_DISABLED
+#include "../events/SDL_events_c.h"
+#endif
+#define ABS(_x) ((_x) < 0 ? -(_x) : (_x))
+
+
+/* a list of currently opened game controllers */
+static SDL_GameController *SDL_gamecontrollers = NULL;
+
+/* keep track of the hat and mask value that transforms this hat movement into a button/axis press */
+struct _SDL_HatMapping
+{
+    int hat;
+    Uint8 mask;
+};
+
+#define k_nMaxReverseEntries 20
+
+/**
+ * We are encoding the "HAT" as 0xhm. where h == hat ID and m == mask
+ * MAX 4 hats supported
+ */
+#define k_nMaxHatEntries 0x3f + 1
+
+/* our in memory mapping db between joystick objects and controller mappings */
+struct _SDL_ControllerMapping
+{
+    SDL_JoystickGUID guid;
+    const char *name;
+
+    /* mapping of axis/button id to controller version */
+    int axes[SDL_CONTROLLER_AXIS_MAX];
+    int buttonasaxis[SDL_CONTROLLER_AXIS_MAX];
+
+    int buttons[SDL_CONTROLLER_BUTTON_MAX];
+    int axesasbutton[SDL_CONTROLLER_BUTTON_MAX];
+    struct _SDL_HatMapping hatasbutton[SDL_CONTROLLER_BUTTON_MAX];
+
+    /* reverse mapping, joystick indices to buttons */
+    SDL_GameControllerAxis raxes[k_nMaxReverseEntries];
+    SDL_GameControllerAxis rbuttonasaxis[k_nMaxReverseEntries];
+
+    SDL_GameControllerButton rbuttons[k_nMaxReverseEntries];
+    SDL_GameControllerButton raxesasbutton[k_nMaxReverseEntries];
+    SDL_GameControllerButton rhatasbutton[k_nMaxHatEntries];
+
+};
+
+
+/* our hard coded list of mapping support */
+typedef struct _ControllerMapping_t
+{
+    SDL_JoystickGUID guid;
+    char *name;
+    char *mapping;
+    struct _ControllerMapping_t *next;
+} ControllerMapping_t;
+
+static ControllerMapping_t *s_pSupportedControllers = NULL;
+#if defined(SDL_JOYSTICK_DINPUT) || defined(SDL_JOYSTICK_XINPUT)
+static ControllerMapping_t *s_pXInputMapping = NULL;
+#endif
+
+/* The SDL game controller structure */
+struct _SDL_GameController
+{
+    SDL_Joystick *joystick; /* underlying joystick device */
+    int ref_count;
+    Uint8 hatState[4]; /* the current hat state for this controller */
+    struct _SDL_ControllerMapping mapping; /* the mapping object for this controller */
+    struct _SDL_GameController *next; /* pointer to next game controller we have allocated */
+};
+
+
+int SDL_PrivateGameControllerAxis(SDL_GameController * gamecontroller, SDL_GameControllerAxis axis, Sint16 value);
+int SDL_PrivateGameControllerButton(SDL_GameController * gamecontroller, SDL_GameControllerButton button, Uint8 state);
+
+/*
+ * Event filter to fire controller events from joystick ones
+ */
+int SDL_GameControllerEventWatcher(void *userdata, SDL_Event * event)
+{
+    switch( event->type )
+    {
+    case SDL_JOYAXISMOTION:
+        {
+            SDL_GameController *controllerlist;
+
+            if ( event->jaxis.axis >= k_nMaxReverseEntries ) break;
+
+            controllerlist = SDL_gamecontrollers;
+            while ( controllerlist )
+            {
+                if ( controllerlist->joystick->instance_id == event->jaxis.which )
+                {
+                    if ( controllerlist->mapping.raxes[event->jaxis.axis] >= 0 ) /* simple axis to axis, send it through */
+                    {
+                        SDL_GameControllerAxis axis = controllerlist->mapping.raxes[event->jaxis.axis];
+                        Sint16 value = event->jaxis.value;
+                        switch (axis)
+                        {
+                            case SDL_CONTROLLER_AXIS_TRIGGERLEFT:
+                            case SDL_CONTROLLER_AXIS_TRIGGERRIGHT:
+                                /* Shift it to be 0 - 32767. */
+                                value = value / 2 + 16384;
+                            default:
+                                break;
+                        }
+                        SDL_PrivateGameControllerAxis( controllerlist, axis, value );
+                    }
+                    else if ( controllerlist->mapping.raxesasbutton[event->jaxis.axis] >= 0 ) /* simulate an axis as a button */
+                    {
+                        SDL_PrivateGameControllerButton( controllerlist, controllerlist->mapping.raxesasbutton[event->jaxis.axis], ABS(event->jaxis.value) > 32768/2 ? SDL_PRESSED : SDL_RELEASED );
+                    }
+                    break;
+                }
+                controllerlist = controllerlist->next;
+            }
+        }
+        break;
+    case SDL_JOYBUTTONDOWN:
+    case SDL_JOYBUTTONUP:
+        {
+            SDL_GameController *controllerlist;
+
+            if ( event->jbutton.button >= k_nMaxReverseEntries ) break;
+
+            controllerlist = SDL_gamecontrollers;
+            while ( controllerlist )
+            {
+                if ( controllerlist->joystick->instance_id == event->jbutton.which )
+                {
+                    if ( controllerlist->mapping.rbuttons[event->jbutton.button] >= 0 ) /* simple button as button */
+                    {
+                        SDL_PrivateGameControllerButton( controllerlist, controllerlist->mapping.rbuttons[event->jbutton.button], event->jbutton.state );
+                    }
+                    else if ( controllerlist->mapping.rbuttonasaxis[event->jbutton.button] >= 0 ) /* an button pretending to be an axis */
+                    {
+                        SDL_PrivateGameControllerAxis( controllerlist, controllerlist->mapping.rbuttonasaxis[event->jbutton.button], event->jbutton.state > 0 ? 32767 : 0 );
+                    }
+                    break;
+                }
+                controllerlist = controllerlist->next;
+            }
+        }
+        break;
+    case SDL_JOYHATMOTION:
+        {
+            SDL_GameController *controllerlist;
+
+            if ( event->jhat.hat >= 4 ) break;
+
+            controllerlist = SDL_gamecontrollers;
+            while ( controllerlist )
+            {
+                if ( controllerlist->joystick->instance_id == event->jhat.which )
+                {
+                    Uint8 bSame = controllerlist->hatState[event->jhat.hat] & event->jhat.value;
+                    /* Get list of removed bits (button release) */
+                    Uint8 bChanged = controllerlist->hatState[event->jhat.hat] ^ bSame;
+                    /* the hat idx in the high nibble */
+                    int bHighHat = event->jhat.hat << 4;
+
+                    if ( bChanged & SDL_HAT_DOWN )
+                        SDL_PrivateGameControllerButton( controllerlist, controllerlist->mapping.rhatasbutton[bHighHat | SDL_HAT_DOWN], SDL_RELEASED );
+                    if ( bChanged & SDL_HAT_UP )
+                        SDL_PrivateGameControllerButton( controllerlist, controllerlist->mapping.rhatasbutton[bHighHat | SDL_HAT_UP], SDL_RELEASED );
+                    if ( bChanged & SDL_HAT_LEFT )
+                        SDL_PrivateGameControllerButton( controllerlist, controllerlist->mapping.rhatasbutton[bHighHat | SDL_HAT_LEFT], SDL_RELEASED );
+                    if ( bChanged & SDL_HAT_RIGHT )
+                        SDL_PrivateGameControllerButton( controllerlist, controllerlist->mapping.rhatasbutton[bHighHat | SDL_HAT_RIGHT], SDL_RELEASED );
+
+                    /* Get list of added bits (button press) */
+                    bChanged = event->jhat.value ^ bSame;
+
+                    if ( bChanged & SDL_HAT_DOWN )
+                        SDL_PrivateGameControllerButton( controllerlist, controllerlist->mapping.rhatasbutton[bHighHat | SDL_HAT_DOWN], SDL_PRESSED );
+                    if ( bChanged & SDL_HAT_UP )
+                        SDL_PrivateGameControllerButton( controllerlist, controllerlist->mapping.rhatasbutton[bHighHat | SDL_HAT_UP], SDL_PRESSED );
+                    if ( bChanged & SDL_HAT_LEFT )
+                        SDL_PrivateGameControllerButton( controllerlist, controllerlist->mapping.rhatasbutton[bHighHat | SDL_HAT_LEFT], SDL_PRESSED );
+                    if ( bChanged & SDL_HAT_RIGHT )
+                        SDL_PrivateGameControllerButton( controllerlist, controllerlist->mapping.rhatasbutton[bHighHat | SDL_HAT_RIGHT], SDL_PRESSED );
+
+                    /* update our state cache */
+                    controllerlist->hatState[event->jhat.hat] = event->jhat.value;
+
+                    break;
+                }
+                controllerlist = controllerlist->next;
+            }
+        }
+        break;
+    case SDL_JOYDEVICEADDED:
+        {
+            if ( SDL_IsGameController(event->jdevice.which ) )
+            {
+                SDL_Event deviceevent;
+                deviceevent.type = SDL_CONTROLLERDEVICEADDED;
+                deviceevent.cdevice.which = event->jdevice.which;
+                SDL_PushEvent(&deviceevent);
+            }
+        }
+        break;
+    case SDL_JOYDEVICEREMOVED:
+        {
+            SDL_GameController *controllerlist = SDL_gamecontrollers;
+            while ( controllerlist )
+            {
+                if ( controllerlist->joystick->instance_id == event->jdevice.which )
+                {
+                    SDL_Event deviceevent;
+                    deviceevent.type = SDL_CONTROLLERDEVICEREMOVED;
+                    deviceevent.cdevice.which = event->jdevice.which;
+                    SDL_PushEvent(&deviceevent);
+                    break;
+                }
+                controllerlist = controllerlist->next;
+            }
+        }
+        break;
+    default:
+        break;
+    }
+
+    return 1;
+}
+
+/*
+ * Helper function to scan the mappings database for a controller with the specified GUID
+ */
+ControllerMapping_t *SDL_PrivateGetControllerMappingForGUID(SDL_JoystickGUID *guid)
+{
+    ControllerMapping_t *pSupportedController = s_pSupportedControllers;
+    while ( pSupportedController )
+    {
+        if ( !SDL_memcmp( guid, &pSupportedController->guid, sizeof(*guid) ) )
+        {
+            return pSupportedController;
+        }
+        pSupportedController = pSupportedController->next;
+    }
+    return NULL;
+}
+
+/*
+ * Helper function to determine pre-calculated offset to certain joystick mappings
+ */
+ControllerMapping_t *SDL_PrivateGetControllerMapping(int device_index)
+{
+#if defined(SDL_JOYSTICK_DINPUT) || defined(SDL_JOYSTICK_XINPUT)
+    if ( SDL_SYS_IsXInputDeviceIndex(device_index) && s_pXInputMapping )
+    {
+        return s_pXInputMapping;
+    }
+    else
+#endif
+    {
+        SDL_JoystickGUID jGUID = SDL_JoystickGetDeviceGUID( device_index );
+        return SDL_PrivateGetControllerMappingForGUID(&jGUID);
+    }
+}
+
+static const char* map_StringForControllerAxis[] = {
+    "leftx",
+    "lefty",
+    "rightx",
+    "righty",
+    "lefttrigger",
+    "righttrigger",
+    NULL
+};
+
+/*
+ * convert a string to its enum equivalent
+ */
+SDL_GameControllerAxis SDL_GameControllerGetAxisFromString( const char *pchString )
+{
+    int entry;
+    if ( !pchString || !pchString[0] )
+        return SDL_CONTROLLER_AXIS_INVALID;
+
+    for ( entry = 0; map_StringForControllerAxis[entry]; ++entry)
+    {
+        if ( !SDL_strcasecmp( pchString, map_StringForControllerAxis[entry] ) )
+            return entry;
+    }
+    return SDL_CONTROLLER_AXIS_INVALID;
+}
+
+/*
+ * convert an enum to its string equivalent
+ */
+const char* SDL_GameControllerGetStringForAxis( SDL_GameControllerAxis axis )
+{
+    if (axis > SDL_CONTROLLER_AXIS_INVALID && axis < SDL_CONTROLLER_AXIS_MAX)
+    {
+        return map_StringForControllerAxis[axis];
+    }
+    return NULL;
+}
+
+static const char* map_StringForControllerButton[] = {
+    "a",
+    "b",
+    "x",
+    "y",
+    "back",
+    "guide",
+    "start",
+    "leftstick",
+    "rightstick",
+    "leftshoulder",
+    "rightshoulder",
+    "dpup",
+    "dpdown",
+    "dpleft",
+    "dpright",
+    NULL
+};
+
+/*
+ * convert a string to its enum equivalent
+ */
+SDL_GameControllerButton SDL_GameControllerGetButtonFromString( const char *pchString )
+{
+    int entry;
+    if ( !pchString || !pchString[0] )
+        return SDL_CONTROLLER_BUTTON_INVALID;
+
+    for ( entry = 0; map_StringForControllerButton[entry]; ++entry)
+    {
+        if ( !SDL_strcasecmp( pchString, map_StringForControllerButton[entry] ) )
+        return entry;
+    }
+    return SDL_CONTROLLER_BUTTON_INVALID;
+}
+
+/*
+ * convert an enum to its string equivalent
+ */
+const char* SDL_GameControllerGetStringForButton( SDL_GameControllerButton axis )
+{
+    if (axis > SDL_CONTROLLER_BUTTON_INVALID && axis < SDL_CONTROLLER_BUTTON_MAX)
+    {
+        return map_StringForControllerButton[axis];
+    }
+    return NULL;
+}
+
+/*
+ * given a controller button name and a joystick name update our mapping structure with it
+ */
+void SDL_PrivateGameControllerParseButton( const char *szGameButton, const char *szJoystickButton, struct _SDL_ControllerMapping *pMapping )
+{
+    int iSDLButton = 0;
+    SDL_GameControllerButton button;
+    SDL_GameControllerAxis axis;
+    button = SDL_GameControllerGetButtonFromString( szGameButton );
+    axis = SDL_GameControllerGetAxisFromString( szGameButton );
+    iSDLButton = SDL_atoi( &szJoystickButton[1] );
+
+    if ( szJoystickButton[0] == 'a' )
+    {
+        if ( iSDLButton >= k_nMaxReverseEntries )
+        {
+            SDL_SetError("Axis index too large: %d", iSDLButton );
+            return;
+        }
+        if ( axis != SDL_CONTROLLER_AXIS_INVALID )
+        {
+            pMapping->axes[ axis ] = iSDLButton;
+            pMapping->raxes[ iSDLButton ] = axis;
+        }
+        else if ( button != SDL_CONTROLLER_BUTTON_INVALID )
+        {
+            pMapping->axesasbutton[ button ] = iSDLButton;
+            pMapping->raxesasbutton[ iSDLButton ] = button;
+        }
+        else
+        {
+            SDL_assert( !"How did we get here?" );
+        }
+
+    }
+    else if ( szJoystickButton[0] == 'b' )
+    {
+        if ( iSDLButton >= k_nMaxReverseEntries )
+        {
+            SDL_SetError("Button index too large: %d", iSDLButton );
+            return;
+        }
+        if ( button != SDL_CONTROLLER_BUTTON_INVALID )
+        {
+            pMapping->buttons[ button ] = iSDLButton;
+            pMapping->rbuttons[ iSDLButton ] = button;
+        }
+        else if ( axis != SDL_CONTROLLER_AXIS_INVALID )
+        {
+            pMapping->buttonasaxis[ axis ] = iSDLButton;
+            pMapping->rbuttonasaxis[ iSDLButton ] = axis;
+        }
+        else
+        {
+            SDL_assert( !"How did we get here?" );
+        }
+    }
+    else if ( szJoystickButton[0] == 'h' )
+    {
+        int hat = SDL_atoi( &szJoystickButton[1] );
+        int mask = SDL_atoi( &szJoystickButton[3] );
+        if (hat >= 4) {
+            SDL_SetError("Hat index too large: %d", iSDLButton );
+        }
+
+        if ( button != SDL_CONTROLLER_BUTTON_INVALID )
+        {
+            int ridx;
+            pMapping->hatasbutton[ button ].hat = hat;
+            pMapping->hatasbutton[ button ].mask = mask;
+            ridx = (hat << 4) | mask;
+            pMapping->rhatasbutton[ ridx ] = button;
+        }
+        else if ( axis != SDL_CONTROLLER_AXIS_INVALID )
+        {
+            SDL_assert( !"Support hat as axis" );
+        }
+        else
+        {
+            SDL_assert( !"How did we get here?" );
+        }
+    }
+}
+
+
+/*
+ * given a controller mapping string update our mapping object
+ */
+static void
+SDL_PrivateGameControllerParseControllerConfigString( struct _SDL_ControllerMapping *pMapping, const char *pchString )
+{
+    char szGameButton[20];
+    char szJoystickButton[20];
+    SDL_bool bGameButton = SDL_TRUE;
+    int i = 0;
+    const char *pchPos = pchString;
+
+    SDL_memset( szGameButton, 0x0, sizeof(szGameButton) );
+    SDL_memset( szJoystickButton, 0x0, sizeof(szJoystickButton) );
+
+    while ( pchPos && *pchPos )
+    {
+        if ( *pchPos == ':' )
+        {
+            i = 0;
+            bGameButton = SDL_FALSE;
+        }
+        else if ( *pchPos == ' ' )
+        {
+
+        }
+        else if ( *pchPos == ',' )
+        {
+            i = 0;
+            bGameButton = SDL_TRUE;
+            SDL_PrivateGameControllerParseButton( szGameButton, szJoystickButton, pMapping );
+            SDL_memset( szGameButton, 0x0, sizeof(szGameButton) );
+            SDL_memset( szJoystickButton, 0x0, sizeof(szJoystickButton) );
+
+        }
+        else if ( bGameButton )
+        {
+            if ( i >=  sizeof(szGameButton))
+            {
+                SDL_SetError( "Button name too large: %s", szGameButton );
+                return;
+            }
+            szGameButton[i] = *pchPos;
+            i++;
+        }
+        else
+        {
+            if ( i >=  sizeof(szJoystickButton))
+            {
+                SDL_SetError( "Joystick button name too large: %s", szJoystickButton );
+                return;
+            }
+            szJoystickButton[i] = *pchPos;
+            i++;
+        }
+        pchPos++;
+    }
+
+    SDL_PrivateGameControllerParseButton( szGameButton, szJoystickButton, pMapping );
+
+}
+
+/*
+ * Make a new button mapping struct
+ */
+void SDL_PrivateLoadButtonMapping( struct _SDL_ControllerMapping *pMapping, SDL_JoystickGUID guid, const char *pchName, const char *pchMapping )
+{
+    int j;
+
+    pMapping->guid = guid;
+    pMapping->name = pchName;
+
+    /* set all the button mappings to non defaults */
+    for ( j = 0; j < SDL_CONTROLLER_AXIS_MAX; j++ )
+    {
+        pMapping->axes[j] = -1;
+        pMapping->buttonasaxis[j] = -1;
+    }
+    for ( j = 0; j < SDL_CONTROLLER_BUTTON_MAX; j++ )
+    {
+        pMapping->buttons[j] = -1;
+        pMapping->axesasbutton[j] = -1;
+        pMapping->hatasbutton[j].hat = -1;
+    }
+
+    for ( j = 0; j < k_nMaxReverseEntries; j++ )
+    {
+        pMapping->raxes[j] = SDL_CONTROLLER_AXIS_INVALID;
+        pMapping->rbuttonasaxis[j] = SDL_CONTROLLER_AXIS_INVALID;
+        pMapping->rbuttons[j] = SDL_CONTROLLER_BUTTON_INVALID;
+        pMapping->raxesasbutton[j] = SDL_CONTROLLER_BUTTON_INVALID;
+    }
+
+    for (j = 0; j < k_nMaxHatEntries; j++)
+    {
+        pMapping->rhatasbutton[j] = SDL_CONTROLLER_BUTTON_INVALID;
+    }
+
+    SDL_PrivateGameControllerParseControllerConfigString( pMapping, pchMapping );
+}
+
+
+/*
+ * grab the guid string from a mapping string
+ */
+char *SDL_PrivateGetControllerGUIDFromMappingString( const char *pMapping )
+{
+    const char *pFirstComma = SDL_strchr( pMapping, ',' );
+    if ( pFirstComma )
+    {
+        char *pchGUID = SDL_malloc( pFirstComma - pMapping + 1 );
+        if ( !pchGUID )
+        {
+            SDL_OutOfMemory();
+            return NULL;
+        }
+        SDL_memcpy( pchGUID, pMapping, pFirstComma - pMapping );
+        pchGUID[ pFirstComma - pMapping ] = 0;
+        return pchGUID;
+    }
+    return NULL;
+}
+
+
+/*
+ * grab the name string from a mapping string
+ */
+char *SDL_PrivateGetControllerNameFromMappingString( const char *pMapping )
+{
+    const char *pFirstComma, *pSecondComma;
+    char *pchName;
+
+    pFirstComma = SDL_strchr( pMapping, ',' );
+    if ( !pFirstComma )
+        return NULL;
+
+    pSecondComma = SDL_strchr( pFirstComma + 1, ',' );
+    if ( !pSecondComma )
+        return NULL;
+
+    pchName = SDL_malloc( pSecondComma - pFirstComma );
+    if ( !pchName )
+    {
+        SDL_OutOfMemory();
+        return NULL;
+    }
+    SDL_memcpy( pchName, pFirstComma + 1, pSecondComma - pFirstComma );
+    pchName[ pSecondComma - pFirstComma - 1 ] = 0;
+    return pchName;
+}
+
+
+/*
+ * grab the button mapping string from a mapping string
+ */
+char *SDL_PrivateGetControllerMappingFromMappingString( const char *pMapping )
+{
+    const char *pFirstComma, *pSecondComma;
+
+    pFirstComma = SDL_strchr( pMapping, ',' );
+    if ( !pFirstComma )
+        return NULL;
+
+    pSecondComma = SDL_strchr( pFirstComma + 1, ',' );
+    if ( !pSecondComma )
+        return NULL;
+
+    return SDL_strdup(pSecondComma + 1); /* mapping is everything after the 3rd comma */
+}
+
+void SDL_PrivateGameControllerRefreshMapping( ControllerMapping_t *pControllerMapping )
+{
+    SDL_GameController *gamecontrollerlist = SDL_gamecontrollers;
+    while ( gamecontrollerlist )
+    {
+        if ( !SDL_memcmp( &gamecontrollerlist->mapping.guid, &pControllerMapping->guid, sizeof(pControllerMapping->guid) ) )
+        {
+            SDL_Event event;
+            event.type = SDL_CONTROLLERDEVICEREMAPPED;
+            event.cdevice.which = gamecontrollerlist->joystick->instance_id;
+            SDL_PushEvent(&event);
+
+            /* Not really threadsafe.  Should this lock access within SDL_GameControllerEventWatcher? */
+            SDL_PrivateLoadButtonMapping(&gamecontrollerlist->mapping, pControllerMapping->guid, pControllerMapping->name, pControllerMapping->mapping);
+        }
+
+        gamecontrollerlist = gamecontrollerlist->next;
+    }
+}
+
+/*
+ * Add or update an entry into the Mappings Database
+ */
+int
+SDL_GameControllerAddMapping( const char *mappingString )
+{
+    char *pchGUID;
+    char *pchName;
+    char *pchMapping;
+    SDL_JoystickGUID jGUID;
+    ControllerMapping_t *pControllerMapping;
+#if defined(SDL_JOYSTICK_DINPUT) || defined(SDL_JOYSTICK_XINPUT)
+    SDL_bool is_xinput_mapping = SDL_FALSE;
+#endif
+
+    pchGUID = SDL_PrivateGetControllerGUIDFromMappingString( mappingString );
+    if (!pchGUID) {
+        return -1;
+    }
+#if defined(SDL_JOYSTICK_DINPUT) || defined(SDL_JOYSTICK_XINPUT)
+    if ( !SDL_strcasecmp( pchGUID, "xinput" ) ) {
+        is_xinput_mapping = SDL_TRUE;
+    }
+#endif
+    jGUID = SDL_JoystickGetGUIDFromString(pchGUID);
+    SDL_free(pchGUID);
+
+    pControllerMapping = SDL_PrivateGetControllerMappingForGUID(&jGUID);
+
+    pchName = SDL_PrivateGetControllerNameFromMappingString( mappingString );
+    if (!pchName) return -1;
+
+    pchMapping = SDL_PrivateGetControllerMappingFromMappingString( mappingString );
+    if (!pchMapping) {
+        SDL_free( pchName );
+        return -1;
+    }
+
+    if (pControllerMapping) {
+        /* Update existing mapping */
+        SDL_free( pControllerMapping->name );
+        pControllerMapping->name = pchName;
+        SDL_free( pControllerMapping->mapping );
+        pControllerMapping->mapping = pchMapping;
+        /* refresh open controllers */
+        SDL_PrivateGameControllerRefreshMapping( pControllerMapping );
+        return 0;
+    } else {
+        pControllerMapping = SDL_malloc( sizeof(*pControllerMapping) );
+        if (!pControllerMapping) {
+            SDL_free( pchName );
+            SDL_free( pchMapping );
+            return SDL_OutOfMemory();
+        }
+#if defined(SDL_JOYSTICK_DINPUT) || defined(SDL_JOYSTICK_XINPUT)
+        if ( is_xinput_mapping )
+        {
+            s_pXInputMapping = pControllerMapping;
+        }
+#endif
+        pControllerMapping->guid = jGUID;
+        pControllerMapping->name = pchName;
+        pControllerMapping->mapping = pchMapping;
+        pControllerMapping->next = s_pSupportedControllers;
+        s_pSupportedControllers = pControllerMapping;
+        return 1;
+    }
+}
+
+/*
+ * Get the mapping string for this GUID
+ */
+char *
+SDL_GameControllerMappingForGUID( SDL_JoystickGUID guid )
+{
+    char *pMappingString = NULL;
+    ControllerMapping_t *mapping = SDL_PrivateGetControllerMappingForGUID(&guid);
+    if (mapping) {
+        char pchGUID[33];
+        size_t needed;
+        SDL_JoystickGetGUIDString(guid, pchGUID, sizeof(pchGUID));
+        /* allocate enough memory for GUID + ',' + name + ',' + mapping + \0 */
+        needed = SDL_strlen(pchGUID) + 1 + SDL_strlen(mapping->name) + 1 + SDL_strlen(mapping->mapping) + 1;
+        pMappingString = SDL_malloc( needed );
+        SDL_snprintf( pMappingString, needed, "%s,%s,%s", pchGUID, mapping->name, mapping->mapping );
+    }
+    return pMappingString;
+}
+
+/*
+ * Get the mapping string for this device
+ */
+char *
+SDL_GameControllerMapping( SDL_GameController * gamecontroller )
+{
+    return SDL_GameControllerMappingForGUID( gamecontroller->mapping.guid );
+}
+
+static void
+SDL_GameControllerLoadHints()
+{
+    const char *hint = SDL_GetHint(SDL_HINT_GAMECONTROLLERCONFIG);
+    if ( hint && hint[0] ) {
+        size_t nchHints = SDL_strlen( hint );
+        char *pUserMappings = SDL_malloc( nchHints + 1 );
+        char *pTempMappings = pUserMappings;
+        SDL_memcpy( pUserMappings, hint, nchHints );
+        while ( pUserMappings ) {
+            char *pchNewLine = NULL;
+
+            pchNewLine = SDL_strchr( pUserMappings, '\n' );
+            if ( pchNewLine )
+                *pchNewLine = '\0';
+
+            SDL_GameControllerAddMapping( pUserMappings );
+
+            if ( pchNewLine )
+                pUserMappings = pchNewLine + 1;
+            else
+                pUserMappings = NULL;
+        }
+        SDL_free(pTempMappings);
+    }
+}
+
+/*
+ * Initialize the game controller system, mostly load our DB of controller config mappings
+ */
+int
+SDL_GameControllerInit(void)
+{
+    int i = 0;
+    const char *pMappingString = NULL;
+    s_pSupportedControllers = NULL;
+    pMappingString = s_ControllerMappings[i];
+    while ( pMappingString )
+    {
+        SDL_GameControllerAddMapping( pMappingString );
+
+        i++;
+        pMappingString = s_ControllerMappings[i];
+    }
+
+    /* load in any user supplied config */
+    SDL_GameControllerLoadHints();
+
+    /* watch for joy events and fire controller ones if needed */
+    SDL_AddEventWatch( SDL_GameControllerEventWatcher, NULL );
+
+    return (0);
+}
+
+
+/*
+ * Get the implementation dependent name of a controller
+ */
+const char *
+SDL_GameControllerNameForIndex(int device_index)
+{
+    ControllerMapping_t *pSupportedController =  SDL_PrivateGetControllerMapping(device_index);
+    if ( pSupportedController )
+    {
+        return pSupportedController->name;
+    }
+    return NULL;
+}
+
+
+/*
+ * Return 1 if the joystick at this device index is a supported controller
+ */
+SDL_bool
+SDL_IsGameController(int device_index)
+{
+    ControllerMapping_t *pSupportedController =  SDL_PrivateGetControllerMapping(device_index);
+    if ( pSupportedController )
+    {
+        return SDL_TRUE;
+    }
+
+    return SDL_FALSE;
+}
+
+/*
+ * Open a controller for use - the index passed as an argument refers to
+ * the N'th controller on the system.  This index is the value which will
+ * identify this controller in future controller events.
+ *
+ * This function returns a controller identifier, or NULL if an error occurred.
+ */
+SDL_GameController *
+SDL_GameControllerOpen(int device_index)
+{
+    SDL_GameController *gamecontroller;
+    SDL_GameController *gamecontrollerlist;
+    ControllerMapping_t *pSupportedController = NULL;
+
+    if ((device_index < 0) || (device_index >= SDL_NumJoysticks())) {
+        SDL_SetError("There are %d joysticks available", SDL_NumJoysticks());
+        return (NULL);
+    }
+
+    gamecontrollerlist = SDL_gamecontrollers;
+    /* If the controller is already open, return it */
+    while ( gamecontrollerlist )
+    {
+        if ( SDL_SYS_GetInstanceIdOfDeviceIndex(device_index) == gamecontrollerlist->joystick->instance_id ) {
+                gamecontroller = gamecontrollerlist;
+                ++gamecontroller->ref_count;
+                return (gamecontroller);
+        }
+        gamecontrollerlist = gamecontrollerlist->next;
+    }
+
+    /* Find a controller mapping */
+    pSupportedController =  SDL_PrivateGetControllerMapping(device_index);
+    if ( !pSupportedController ) {
+        SDL_SetError("Couldn't find mapping for device (%d)", device_index );
+        return (NULL);
+    }
+
+    /* Create and initialize the joystick */
+    gamecontroller = (SDL_GameController *) SDL_malloc((sizeof *gamecontroller));
+    if (gamecontroller == NULL) {
+        SDL_OutOfMemory();
+        return NULL;
+    }
+
+    SDL_memset(gamecontroller, 0, (sizeof *gamecontroller));
+    gamecontroller->joystick = SDL_JoystickOpen(device_index);
+    if ( !gamecontroller->joystick ) {
+        SDL_free(gamecontroller);
+        return NULL;
+    }
+
+    SDL_PrivateLoadButtonMapping( &gamecontroller->mapping, pSupportedController->guid, pSupportedController->name, pSupportedController->mapping );
+
+    /* Add joystick to list */
+    ++gamecontroller->ref_count;
+    /* Link the joystick in the list */
+    gamecontroller->next = SDL_gamecontrollers;
+    SDL_gamecontrollers = gamecontroller;
+
+    SDL_SYS_JoystickUpdate( gamecontroller->joystick );
+
+    return (gamecontroller);
+}
+
+/*
+ * Manually pump for controller updates.
+ */
+void
+SDL_GameControllerUpdate(void)
+{
+    /* Just for API completeness; the joystick API does all the work. */
+    SDL_JoystickUpdate();
+}
+
+
+/*
+ * Get the current state of an axis control on a controller
+ */
+Sint16
+SDL_GameControllerGetAxis(SDL_GameController * gamecontroller, SDL_GameControllerAxis axis)
+{
+    if ( !gamecontroller )
+        return 0;
+
+    if (gamecontroller->mapping.axes[axis] >= 0 )
+    {
+        Sint16 value = ( SDL_JoystickGetAxis( gamecontroller->joystick, gamecontroller->mapping.axes[axis]) );
+        switch (axis)
+        {
+            case SDL_CONTROLLER_AXIS_TRIGGERLEFT:
+            case SDL_CONTROLLER_AXIS_TRIGGERRIGHT:
+                /* Shift it to be 0 - 32767. */
+                value = value / 2 + 16384;
+            default:
+                break;
+        }
+        return value;
+    }
+    else if (gamecontroller->mapping.buttonasaxis[axis] >= 0 )
+    {
+        Uint8 value;
+        value = SDL_JoystickGetButton( gamecontroller->joystick, gamecontroller->mapping.buttonasaxis[axis] );
+        if ( value > 0 )
+            return 32767;
+        return 0;
+    }
+    return 0;
+}
+
+
+/*
+ * Get the current state of a button on a controller
+ */
+Uint8
+SDL_GameControllerGetButton(SDL_GameController * gamecontroller, SDL_GameControllerButton button)
+{
+    if ( !gamecontroller )
+        return 0;
+
+    if ( gamecontroller->mapping.buttons[button] >= 0 )
+    {
+        return ( SDL_JoystickGetButton( gamecontroller->joystick, gamecontroller->mapping.buttons[button] ) );
+    }
+    else if ( gamecontroller->mapping.axesasbutton[button] >= 0 )
+    {
+        Sint16 value;
+        value = SDL_JoystickGetAxis( gamecontroller->joystick, gamecontroller->mapping.axesasbutton[button] );
+        if ( ABS(value) > 32768/2 )
+            return 1;
+        return 0;
+    }
+    else if ( gamecontroller->mapping.hatasbutton[button].hat >= 0 )
+    {
+        Uint8 value;
+        value = SDL_JoystickGetHat( gamecontroller->joystick, gamecontroller->mapping.hatasbutton[button].hat );
+
+        if ( value & gamecontroller->mapping.hatasbutton[button].mask )
+            return 1;
+        return 0;
+    }
+
+    return 0;
+}
+
+/*
+ * Return if the joystick in question is currently attached to the system,
+ *  \return 0 if not plugged in, 1 if still present.
+ */
+SDL_bool
+SDL_GameControllerGetAttached( SDL_GameController * gamecontroller )
+{
+    if ( !gamecontroller )
+        return SDL_FALSE;
+
+    return SDL_JoystickGetAttached(gamecontroller->joystick);
+}
+
+
+/*
+ * Get the number of multi-dimensional axis controls on a joystick
+ */
+const char *
+SDL_GameControllerName(SDL_GameController * gamecontroller)
+{
+    if ( !gamecontroller )
+        return NULL;
+
+    return (gamecontroller->mapping.name);
+}
+
+
+/*
+ * Get the joystick for this controller
+ */
+SDL_Joystick *SDL_GameControllerGetJoystick(SDL_GameController * gamecontroller)
+{
+    if ( !gamecontroller )
+        return NULL;
+
+    return gamecontroller->joystick;
+}
+
+/**
+ * Get the SDL joystick layer binding for this controller axis mapping
+ */
+SDL_GameControllerButtonBind SDL_GameControllerGetBindForAxis(SDL_GameController * gamecontroller, SDL_GameControllerAxis axis)
+{
+    SDL_GameControllerButtonBind bind;
+    SDL_memset( &bind, 0x0, sizeof(bind) );
+
+    if ( !gamecontroller || axis == SDL_CONTROLLER_AXIS_INVALID )
+        return bind;
+
+    if (gamecontroller->mapping.axes[axis] >= 0 )
+    {
+        bind.bindType = SDL_CONTROLLER_BINDTYPE_AXIS;
+        bind.value.button = gamecontroller->mapping.axes[axis];
+    }
+    else if (gamecontroller->mapping.buttonasaxis[axis] >= 0 )
+    {
+        bind.bindType = SDL_CONTROLLER_BINDTYPE_BUTTON;
+        bind.value.button = gamecontroller->mapping.buttonasaxis[axis];
+    }
+
+    return bind;
+}
+
+
+/**
+ * Get the SDL joystick layer binding for this controller button mapping
+ */
+SDL_GameControllerButtonBind SDL_GameControllerGetBindForButton(SDL_GameController * gamecontroller, SDL_GameControllerButton button)
+{
+    SDL_GameControllerButtonBind bind;
+    SDL_memset( &bind, 0x0, sizeof(bind) );
+
+    if ( !gamecontroller || button == SDL_CONTROLLER_BUTTON_INVALID )
+        return bind;
+
+    if ( gamecontroller->mapping.buttons[button] >= 0 )
+    {
+        bind.bindType = SDL_CONTROLLER_BINDTYPE_BUTTON;
+        bind.value.button = gamecontroller->mapping.buttons[button];
+    }
+    else if ( gamecontroller->mapping.axesasbutton[button] >= 0 )
+    {
+        bind.bindType = SDL_CONTROLLER_BINDTYPE_AXIS;
+        bind.value.axis = gamecontroller->mapping.axesasbutton[button];
+    }
+    else if ( gamecontroller->mapping.hatasbutton[button].hat >= 0 )
+    {
+        bind.bindType = SDL_CONTROLLER_BINDTYPE_HAT;
+        bind.value.hat.hat = gamecontroller->mapping.hatasbutton[button].hat;
+        bind.value.hat.hat_mask = gamecontroller->mapping.hatasbutton[button].mask;
+    }
+
+    return bind;
+}
+
+
+/*
+ * Close a joystick previously opened with SDL_JoystickOpen()
+ */
+void
+SDL_GameControllerClose(SDL_GameController * gamecontroller)
+{
+    SDL_GameController *gamecontrollerlist, *gamecontrollerlistprev;
+
+    if ( !gamecontroller )
+        return;
+
+    /* First decrement ref count */
+    if (--gamecontroller->ref_count > 0) {
+        return;
+    }
+
+    SDL_JoystickClose( gamecontroller->joystick );
+
+    gamecontrollerlist = SDL_gamecontrollers;
+    gamecontrollerlistprev = NULL;
+    while ( gamecontrollerlist )
+    {
+        if (gamecontroller == gamecontrollerlist)
+        {
+            if ( gamecontrollerlistprev )
+            {
+                /* unlink this entry */
+                gamecontrollerlistprev->next = gamecontrollerlist->next;
+            }
+            else
+            {
+                SDL_gamecontrollers = gamecontroller->next;
+            }
+
+            break;
+        }
+        gamecontrollerlistprev = gamecontrollerlist;
+        gamecontrollerlist = gamecontrollerlist->next;
+    }
+
+    SDL_free(gamecontroller);
+}
+
+
+/*
+ * Quit the controller subsystem
+ */
+void
+SDL_GameControllerQuit(void)
+{
+    ControllerMapping_t *pControllerMap;
+    while ( SDL_gamecontrollers )
+    {
+        SDL_gamecontrollers->ref_count = 1;
+        SDL_GameControllerClose(SDL_gamecontrollers);
+    }
+
+    while ( s_pSupportedControllers )
+    {
+        pControllerMap = s_pSupportedControllers;
+        s_pSupportedControllers = s_pSupportedControllers->next;
+        SDL_free( pControllerMap->name );
+        SDL_free( pControllerMap );
+    }
+
+    SDL_DelEventWatch( SDL_GameControllerEventWatcher, NULL );
+
+}
+
+/*
+ * Event filter to transform joystick events into appropriate game controller ones
+ */
+int
+SDL_PrivateGameControllerAxis(SDL_GameController * gamecontroller, SDL_GameControllerAxis axis, Sint16 value)
+{
+    int posted;
+
+    /* translate the event, if desired */
+    posted = 0;
+#if !SDL_EVENTS_DISABLED
+    if (SDL_GetEventState(SDL_CONTROLLERAXISMOTION) == SDL_ENABLE) {
+        SDL_Event event;
+        event.type = SDL_CONTROLLERAXISMOTION;
+        event.caxis.which = gamecontroller->joystick->instance_id;
+        event.caxis.axis = axis;
+        event.caxis.value = value;
+        posted = SDL_PushEvent(&event) == 1;
+    }
+#endif /* !SDL_EVENTS_DISABLED */
+    return (posted);
+}
+
+
+/*
+ * Event filter to transform joystick events into appropriate game controller ones
+ */
+int
+SDL_PrivateGameControllerButton(SDL_GameController * gamecontroller, SDL_GameControllerButton button, Uint8 state)
+{
+    int posted;
+#if !SDL_EVENTS_DISABLED
+    SDL_Event event;
+
+    if ( button == SDL_CONTROLLER_BUTTON_INVALID )
+        return (0);
+
+    switch (state) {
+    case SDL_PRESSED:
+        event.type = SDL_CONTROLLERBUTTONDOWN;
+        break;
+    case SDL_RELEASED:
+        event.type = SDL_CONTROLLERBUTTONUP;
+        break;
+    default:
+        /* Invalid state -- bail */
+        return (0);
+    }
+#endif /* !SDL_EVENTS_DISABLED */
+
+    /* translate the event, if desired */
+    posted = 0;
+#if !SDL_EVENTS_DISABLED
+    if (SDL_GetEventState(event.type) == SDL_ENABLE) {
+        event.cbutton.which = gamecontroller->joystick->instance_id;
+        event.cbutton.button = button;
+        event.cbutton.state = state;
+        posted = SDL_PushEvent(&event) == 1;
+    }
+#endif /* !SDL_EVENTS_DISABLED */
+    return (posted);
+}
+
+/*
+ * Turn off controller events
+ */
+int
+SDL_GameControllerEventState(int state)
+{
+#if SDL_EVENTS_DISABLED
+    return SDL_IGNORE;
+#else
+    const Uint32 event_list[] = {
+        SDL_CONTROLLERAXISMOTION, SDL_CONTROLLERBUTTONDOWN, SDL_CONTROLLERBUTTONUP,
+        SDL_CONTROLLERDEVICEADDED, SDL_CONTROLLERDEVICEREMOVED, SDL_CONTROLLERDEVICEREMAPPED,
+    };
+    unsigned int i;
+
+    switch (state) {
+    case SDL_QUERY:
+        state = SDL_IGNORE;
+        for (i = 0; i < SDL_arraysize(event_list); ++i) {
+            state = SDL_EventState(event_list[i], SDL_QUERY);
+            if (state == SDL_ENABLE) {
+                break;
+            }
+        }
+        break;
+    default:
+        for (i = 0; i < SDL_arraysize(event_list); ++i) {
+            SDL_EventState(event_list[i], state);
+        }
+        break;
+    }
+    return (state);
+#endif /* SDL_EVENTS_DISABLED */
+}
+
+/* vi: set ts=4 sw=4 expandtab: */