--- conflicted
+++ resolved
@@ -1,985 +1,543 @@
-<<<<<<< HEAD
-/*
-  Simple DirectMedia Layer
-  Copyright (C) 1997-2013 Sam Lantinga <slouken@libsdl.org>
-
-  This software is provided 'as-is', without any express or implied
-  warranty.  In no event will the authors be held liable for any damages
-  arising from the use of this software.
-
-  Permission is granted to anyone to use this software for any purpose,
-  including commercial applications, and to alter it and redistribute it
-  freely, subject to the following restrictions:
-
-  1. The origin of this software must not be misrepresented; you must not
-     claim that you wrote the original software. If you use this software
-     in a product, an acknowledgment in the product documentation would be
-     appreciated but is not required.
-  2. Altered source versions must be plainly marked as such, and must not be
-     misrepresented as being the original software.
-  3. This notice may not be removed or altered from any source distribution.
-*/
-
-/* WinRT NOTICE:
-
-   A few changes to SDL's XAudio2 backend were warranted by API
-   changes to Windows.  Many, but not all of these are documented by Microsoft
-   at:
-   http://blogs.msdn.com/b/chuckw/archive/2012/04/02/xaudio2-and-windows-8-consumer-preview.aspx
-
-   1. Windows' thread synchronization function, CreateSemaphore, was removed
-      from WinRT.  SDL's semaphore API was substituted instead.
-   2. The method calls, IXAudio2::GetDeviceCount and IXAudio2::GetDeviceDetails
-      were removed from the XAudio2 API.  Microsoft is telling developers to
-      use APIs in Windows::Foundation instead.
-      For SDL, the missing methods were reimplemented using the APIs Microsoft
-      said to use.
-   3. CoInitialize and CoUninitialize are not available in WinRT.
-      These calls were removed, as COM will have been initialized earlier,
-      at least by the call to the WinRT app's main function
-      (aka 'int main(Platform::Array<Platform::String^>^)).  (DLudwig:
-      This was my understanding of how WinRT: the 'main' function uses
-      a tag of [MTAThread], which should initialize COM.  My understanding
-      of COM is somewhat limited, and I may be incorrect here.)
-   4. IXAudio2::CreateMasteringVoice changed its integer-based 'DeviceIndex'
-      argument to a string-based one, 'szDeviceId'.  In WinRT, the
-      string-based argument will be used.
-*/
-
-#include "SDL_config.h"
-
-#if SDL_AUDIO_DRIVER_XAUDIO2
-
-#include "../../core/windows/SDL_windows.h"
-#include "SDL_audio.h"
-#include "../SDL_audio_c.h"
-#include "../SDL_sysaudio.h"
-#include "SDL_assert.h"
-
-#ifdef __GNUC__
-/* The configure script already did any necessary checking */
-#  define SDL_XAUDIO2_HAS_SDK 1
-#elif defined(__WINRT__)
-/* WinRT always has access to the .the XAudio 2 SDK */
-#  define SDL_XAUDIO2_HAS_SDK
-#else
-#include <dxsdkver.h> /* XAudio2 exists as of the March 2008 DirectX SDK */
-#if (!defined(_DXSDK_BUILD_MAJOR) || (_DXSDK_BUILD_MAJOR < 1284))
-#  pragma message("Your DirectX SDK is too old. Disabling XAudio2 support.")
-#else
-#  define SDL_XAUDIO2_HAS_SDK 1
-#endif
-#endif
-
-#ifdef SDL_XAUDIO2_HAS_SDK
-
-/* Check to see if we're compiling for XAudio 2.8, or higher. */
-#ifdef WINVER
-#if WINVER >= 0x0602  /* Windows 8 SDK or higher? */
-#define SDL_XAUDIO2_WIN8 1
-#endif
-#endif
-
-/* The XAudio header file, when #include'd on WinRT, will only compile in C++
-   files, but not C.  A few preprocessor-based hacks are defined below in order
-   to get xaudio2.h to compile in the C/non-C++ file, SDL_xaudio2.c.
- */
-#ifdef __WINRT__
-#define uuid(x)
-#define DX_BUILD
-#endif
-
-#define INITGUID 1
-#include <xaudio2.h>
-
-/* Hidden "this" pointer for the audio functions */
-#define _THIS   SDL_AudioDevice *this
-
-#ifdef __WINRT__
-#include "SDL_xaudio2_winrthelpers.h"
-#endif
-
-/* Fixes bug 1210 where some versions of gcc need named parameters */
-#ifdef __GNUC__
-#ifdef THIS
-#undef THIS
-#endif
-#define THIS    INTERFACE *p
-#ifdef THIS_
-#undef THIS_
-#endif
-#define THIS_   INTERFACE *p,
-#endif
-
-struct SDL_PrivateAudioData
-{
-    IXAudio2 *ixa2;
-    IXAudio2SourceVoice *source;
-    IXAudio2MasteringVoice *mastering;
-    SDL_sem * semaphore;
-    Uint8 *mixbuf;
-    int mixlen;
-    Uint8 *nextbuf;
-};
-
-
-static void
-XAUDIO2_DetectDevices(int iscapture, SDL_AddAudioDevice addfn)
-{
-    IXAudio2 *ixa2 = NULL;
-    UINT32 devcount = 0;
-    UINT32 i = 0;
-
-    if (iscapture) {
-        SDL_SetError("XAudio2: capture devices unsupported.");
-        return;
-    } else if (XAudio2Create(&ixa2, 0, XAUDIO2_DEFAULT_PROCESSOR) != S_OK) {
-        SDL_SetError("XAudio2: XAudio2Create() failed at detection.");
-        return;
-    } else if (IXAudio2_GetDeviceCount(ixa2, &devcount) != S_OK) {
-        SDL_SetError("XAudio2: IXAudio2::GetDeviceCount() failed.");
-        IXAudio2_Release(ixa2);
-        return;
-    }
-
-    for (i = 0; i < devcount; i++) {
-        XAUDIO2_DEVICE_DETAILS details;
-        if (IXAudio2_GetDeviceDetails(ixa2, i, &details) == S_OK) {
-            char *str = WIN_StringToUTF8(details.DisplayName);
-            if (str != NULL) {
-                addfn(str);
-                SDL_free(str);  /* addfn() made a copy of the string. */
-            }
-        }
-    }
-
-    IXAudio2_Release(ixa2);
-}
-
-static void STDMETHODCALLTYPE
-VoiceCBOnBufferEnd(THIS_ void *data)
-{
-    /* Just signal the SDL audio thread and get out of XAudio2's way. */
-    SDL_AudioDevice *this = (SDL_AudioDevice *) data;
-    SDL_SemPost(this->hidden->semaphore);
-}
-
-static void STDMETHODCALLTYPE
-VoiceCBOnVoiceError(THIS_ void *data, HRESULT Error)
-{
-    /* !!! FIXME: attempt to recover, or mark device disconnected. */
-    SDL_assert(0 && "write me!");
-}
-
-/* no-op callbacks... */
-static void STDMETHODCALLTYPE VoiceCBOnStreamEnd(THIS) {}
-static void STDMETHODCALLTYPE VoiceCBOnVoiceProcessPassStart(THIS_ UINT32 b) {}
-static void STDMETHODCALLTYPE VoiceCBOnVoiceProcessPassEnd(THIS) {}
-static void STDMETHODCALLTYPE VoiceCBOnBufferStart(THIS_ void *data) {}
-static void STDMETHODCALLTYPE VoiceCBOnLoopEnd(THIS_ void *data) {}
-
-
-static Uint8 *
-XAUDIO2_GetDeviceBuf(_THIS)
-{
-    return this->hidden->nextbuf;
-}
-
-static void
-XAUDIO2_PlayDevice(_THIS)
-{
-    XAUDIO2_BUFFER buffer;
-    Uint8 *mixbuf = this->hidden->mixbuf;
-    Uint8 *nextbuf = this->hidden->nextbuf;
-    const int mixlen = this->hidden->mixlen;
-    IXAudio2SourceVoice *source = this->hidden->source;
-    HRESULT result = S_OK;
-
-    if (!this->enabled) { /* shutting down? */
-        return;
-    }
-
-    /* Submit the next filled buffer */
-    SDL_zero(buffer);
-    buffer.AudioBytes = mixlen;
-    buffer.pAudioData = nextbuf;
-    buffer.pContext = this;
-
-    if (nextbuf == mixbuf) {
-        nextbuf += mixlen;
-    } else {
-        nextbuf = mixbuf;
-    }
-    this->hidden->nextbuf = nextbuf;
-
-    result = IXAudio2SourceVoice_SubmitSourceBuffer(source, &buffer, NULL);
-    if (result == XAUDIO2_E_DEVICE_INVALIDATED) {
-        /* !!! FIXME: possibly disconnected or temporary lost. Recover? */
-    }
-
-    if (result != S_OK) {  /* uhoh, panic! */
-        IXAudio2SourceVoice_FlushSourceBuffers(source);
-        this->enabled = 0;
-    }
-}
-
-static void
-XAUDIO2_WaitDevice(_THIS)
-{
-    if (this->enabled) {
-        SDL_SemWait(this->hidden->semaphore);
-    }
-}
-
-static void
-XAUDIO2_WaitDone(_THIS)
-{
-    IXAudio2SourceVoice *source = this->hidden->source;
-    XAUDIO2_VOICE_STATE state;
-    SDL_assert(!this->enabled);  /* flag that stops playing. */
-    IXAudio2SourceVoice_Discontinuity(source);
-#if SDL_XAUDIO2_WIN8
-    IXAudio2SourceVoice_GetState(source, &state, 0);
-#else
-    IXAudio2SourceVoice_GetState(source, &state);
-#endif
-    while (state.BuffersQueued > 0) {
-        SDL_SemWait(this->hidden->semaphore);
-#if SDL_XAUDIO2_WIN8
-        IXAudio2SourceVoice_GetState(source, &state, 0);
-#else
-        IXAudio2SourceVoice_GetState(source, &state);
-#endif
-    }
-}
-
-
-static void
-XAUDIO2_CloseDevice(_THIS)
-{
-    if (this->hidden != NULL) {
-        IXAudio2 *ixa2 = this->hidden->ixa2;
-        IXAudio2SourceVoice *source = this->hidden->source;
-        IXAudio2MasteringVoice *mastering = this->hidden->mastering;
-
-        if (source != NULL) {
-            IXAudio2SourceVoice_Stop(source, 0, XAUDIO2_COMMIT_NOW);
-            IXAudio2SourceVoice_FlushSourceBuffers(source);
-            IXAudio2SourceVoice_DestroyVoice(source);
-        }
-        if (ixa2 != NULL) {
-            IXAudio2_StopEngine(ixa2);
-        }
-        if (mastering != NULL) {
-            IXAudio2MasteringVoice_DestroyVoice(mastering);
-        }
-        if (ixa2 != NULL) {
-            IXAudio2_Release(ixa2);
-        }
-        SDL_free(this->hidden->mixbuf);
-        if (this->hidden->semaphore != NULL) {
-            SDL_DestroySemaphore(this->hidden->semaphore);
-        }
-
-        SDL_free(this->hidden);
-        this->hidden = NULL;
-    }
-}
-
-static int
-XAUDIO2_OpenDevice(_THIS, const char *devname, int iscapture)
-{
-    HRESULT result = S_OK;
-    WAVEFORMATEX waveformat;
-    int valid_format = 0;
-    SDL_AudioFormat test_format = SDL_FirstAudioFormat(this->spec.format);
-    IXAudio2 *ixa2 = NULL;
-    IXAudio2SourceVoice *source = NULL;
-#if defined(SDL_XAUDIO2_WIN8)
-    LPCWSTR devId = NULL;
-#else
-    UINT32 devId = 0;  /* 0 == system default device. */
-#endif
-
-    static IXAudio2VoiceCallbackVtbl callbacks_vtable = {
-        VoiceCBOnVoiceProcessPassStart,
-        VoiceCBOnVoiceProcessPassEnd,
-        VoiceCBOnStreamEnd,
-        VoiceCBOnBufferStart,
-        VoiceCBOnBufferEnd,
-        VoiceCBOnLoopEnd,
-        VoiceCBOnVoiceError
-    };
-
-    static IXAudio2VoiceCallback callbacks = { &callbacks_vtable };
-
-    if (iscapture) {
-        return SDL_SetError("XAudio2: capture devices unsupported.");
-    } else if (XAudio2Create(&ixa2, 0, XAUDIO2_DEFAULT_PROCESSOR) != S_OK) {
-        return SDL_SetError("XAudio2: XAudio2Create() failed at open.");
-    }
-
-    /*
-    XAUDIO2_DEBUG_CONFIGURATION debugConfig;
-    debugConfig.TraceMask = XAUDIO2_LOG_ERRORS; //XAUDIO2_LOG_WARNINGS | XAUDIO2_LOG_DETAIL | XAUDIO2_LOG_FUNC_CALLS | XAUDIO2_LOG_TIMING | XAUDIO2_LOG_LOCKS | XAUDIO2_LOG_MEMORY | XAUDIO2_LOG_STREAMING;
-    debugConfig.BreakMask = XAUDIO2_LOG_ERRORS; //XAUDIO2_LOG_WARNINGS;
-    debugConfig.LogThreadID = TRUE;
-    debugConfig.LogFileline = TRUE;
-    debugConfig.LogFunctionName = TRUE;
-    debugConfig.LogTiming = TRUE;
-    ixa2->SetDebugConfiguration(&debugConfig);
-    */
-
-#if ! defined(__WINRT__)
-    if (devname != NULL) {
-        UINT32 devcount = 0;
-        UINT32 i = 0;
-
-        if (IXAudio2_GetDeviceCount(ixa2, &devcount) != S_OK) {
-            IXAudio2_Release(ixa2);
-            return SDL_SetError("XAudio2: IXAudio2_GetDeviceCount() failed.");
-        }
-        for (i = 0; i < devcount; i++) {
-            XAUDIO2_DEVICE_DETAILS details;
-            if (IXAudio2_GetDeviceDetails(ixa2, i, &details) == S_OK) {
-                char *str = WIN_StringToUTF8(details.DisplayName);
-                if (str != NULL) {
-                    const int match = (SDL_strcmp(str, devname) == 0);
-                    SDL_free(str);
-                    if (match) {
-                        devId = i;
-                        break;
-                    }
-                }
-            }
-        }
-
-        if (i == devcount) {
-            IXAudio2_Release(ixa2);
-            return SDL_SetError("XAudio2: Requested device not found.");
-        }
-    }
-#endif
-
-    /* Initialize all variables that we clean on shutdown */
-    this->hidden = (struct SDL_PrivateAudioData *)
-        SDL_malloc((sizeof *this->hidden));
-    if (this->hidden == NULL) {
-        IXAudio2_Release(ixa2);
-        return SDL_OutOfMemory();
-    }
-    SDL_memset(this->hidden, 0, (sizeof *this->hidden));
-
-    this->hidden->ixa2 = ixa2;
-    this->hidden->semaphore = SDL_CreateSemaphore(1);
-    if (this->hidden->semaphore == NULL) {
-        XAUDIO2_CloseDevice(this);
-        return SDL_SetError("XAudio2: CreateSemaphore() failed!");
-    }
-
-    while ((!valid_format) && (test_format)) {
-        switch (test_format) {
-        case AUDIO_U8:
-        case AUDIO_S16:
-        case AUDIO_S32:
-        case AUDIO_F32:
-            this->spec.format = test_format;
-            valid_format = 1;
-            break;
-        }
-        test_format = SDL_NextAudioFormat();
-    }
-
-    if (!valid_format) {
-        XAUDIO2_CloseDevice(this);
-        return SDL_SetError("XAudio2: Unsupported audio format");
-    }
-
-    /* Update the fragment size as size in bytes */
-    SDL_CalculateAudioSpec(&this->spec);
-
-    /* We feed a Source, it feeds the Mastering, which feeds the device. */
-    this->hidden->mixlen = this->spec.size;
-    this->hidden->mixbuf = (Uint8 *) SDL_malloc(2 * this->hidden->mixlen);
-    if (this->hidden->mixbuf == NULL) {
-        XAUDIO2_CloseDevice(this);
-        return SDL_OutOfMemory();
-    }
-    this->hidden->nextbuf = this->hidden->mixbuf;
-    SDL_memset(this->hidden->mixbuf, 0, 2 * this->hidden->mixlen);
-
-    /* We use XAUDIO2_DEFAULT_CHANNELS instead of this->spec.channels. On
-       Xbox360, this means 5.1 output, but on Windows, it means "figure out
-       what the system has." It might be preferable to let XAudio2 blast
-       stereo output to appropriate surround sound configurations
-       instead of clamping to 2 channels, even though we'll configure the
-       Source Voice for whatever number of channels you supply. */
-#if SDL_XAUDIO2_WIN8
-    result = IXAudio2_CreateMasteringVoice(ixa2, &this->hidden->mastering,
-                                           XAUDIO2_DEFAULT_CHANNELS,
-                                           this->spec.freq, 0, devId, NULL, AudioCategory_GameEffects);
-#else
-    result = IXAudio2_CreateMasteringVoice(ixa2, &this->hidden->mastering,
-                                           XAUDIO2_DEFAULT_CHANNELS,
-                                           this->spec.freq, 0, devId, NULL);
-#endif
-    if (result != S_OK) {
-        XAUDIO2_CloseDevice(this);
-        return SDL_SetError("XAudio2: Couldn't create mastering voice");
-    }
-
-    SDL_zero(waveformat);
-    if (SDL_AUDIO_ISFLOAT(this->spec.format)) {
-        waveformat.wFormatTag = WAVE_FORMAT_IEEE_FLOAT;
-    } else {
-        waveformat.wFormatTag = WAVE_FORMAT_PCM;
-    }
-    waveformat.wBitsPerSample = SDL_AUDIO_BITSIZE(this->spec.format);
-    waveformat.nChannels = this->spec.channels;
-    waveformat.nSamplesPerSec = this->spec.freq;
-    waveformat.nBlockAlign =
-        waveformat.nChannels * (waveformat.wBitsPerSample / 8);
-    waveformat.nAvgBytesPerSec =
-        waveformat.nSamplesPerSec * waveformat.nBlockAlign;
-    waveformat.cbSize = sizeof(waveformat);
-
-#ifdef __WINRT__
-    // DLudwig: for now, make XAudio2 do sample rate conversion, just to
-    // get the loopwave test to work.
-    //
-    // TODO, WinRT: consider removing WinRT-specific source-voice creation code from SDL_xaudio2.c
-    result = IXAudio2_CreateSourceVoice(ixa2, &source, &waveformat,
-                                        0,
-                                        1.0f, &callbacks, NULL, NULL);
-#else
-    result = IXAudio2_CreateSourceVoice(ixa2, &source, &waveformat,
-                                        XAUDIO2_VOICE_NOSRC |
-                                        XAUDIO2_VOICE_NOPITCH,
-                                        1.0f, &callbacks, NULL, NULL);
-
-#endif
-    if (result != S_OK) {
-        XAUDIO2_CloseDevice(this);
-        return SDL_SetError("XAudio2: Couldn't create source voice");
-    }
-    this->hidden->source = source;
-
-    /* Start everything playing! */
-    result = IXAudio2_StartEngine(ixa2);
-    if (result != S_OK) {
-        XAUDIO2_CloseDevice(this);
-        return SDL_SetError("XAudio2: Couldn't start engine");
-    }
-
-    result = IXAudio2SourceVoice_Start(source, 0, XAUDIO2_COMMIT_NOW);
-    if (result != S_OK) {
-        XAUDIO2_CloseDevice(this);
-        return SDL_SetError("XAudio2: Couldn't start source voice");
-    }
-
-    return 0; /* good to go. */
-}
-
-static void
-XAUDIO2_Deinitialize(void)
-{
-#if defined(__WIN32__)
-    WIN_CoUninitialize();
-#endif
-}
-
-#endif  /* SDL_XAUDIO2_HAS_SDK */
-
-
-static int
-XAUDIO2_Init(SDL_AudioDriverImpl * impl)
-{
-#ifndef SDL_XAUDIO2_HAS_SDK
-    SDL_SetError("XAudio2: SDL was built without XAudio2 support (old DirectX SDK).");
-    return 0;  /* no XAudio2 support, ever. Update your SDK! */
-#else
-    /* XAudio2Create() is a macro that uses COM; we don't load the .dll */
-    IXAudio2 *ixa2 = NULL;
-#if defined(__WIN32__)
-    // TODO, WinRT: Investigate using CoInitializeEx here
-    if (FAILED(WIN_CoInitialize())) {
-        SDL_SetError("XAudio2: CoInitialize() failed");
-        return 0;
-    }
-#endif
-
-    if (XAudio2Create(&ixa2, 0, XAUDIO2_DEFAULT_PROCESSOR) != S_OK) {
-#if defined(__WIN32__)
-        WIN_CoUninitialize();
-#endif
-        SDL_SetError("XAudio2: XAudio2Create() failed at initialization");
-        return 0;  /* not available. */
-    }
-    IXAudio2_Release(ixa2);
-
-    /* Set the function pointers */
-    impl->DetectDevices = XAUDIO2_DetectDevices;
-    impl->OpenDevice = XAUDIO2_OpenDevice;
-    impl->PlayDevice = XAUDIO2_PlayDevice;
-    impl->WaitDevice = XAUDIO2_WaitDevice;
-    impl->WaitDone = XAUDIO2_WaitDone;
-    impl->GetDeviceBuf = XAUDIO2_GetDeviceBuf;
-    impl->CloseDevice = XAUDIO2_CloseDevice;
-    impl->Deinitialize = XAUDIO2_Deinitialize;
-
-    return 1;   /* this audio target is available. */
-#endif
-}
-
-AudioBootStrap XAUDIO2_bootstrap = {
-    "xaudio2", "XAudio2", XAUDIO2_Init, 0
-};
-
-#endif  /* SDL_AUDIO_DRIVER_XAUDIO2 */
-
-/* vi: set ts=4 sw=4 expandtab: */
-=======
-/*
-  Simple DirectMedia Layer
-  Copyright (C) 1997-2013 Sam Lantinga <slouken@libsdl.org>
-
-  This software is provided 'as-is', without any express or implied
-  warranty.  In no event will the authors be held liable for any damages
-  arising from the use of this software.
-
-  Permission is granted to anyone to use this software for any purpose,
-  including commercial applications, and to alter it and redistribute it
-  freely, subject to the following restrictions:
-
-  1. The origin of this software must not be misrepresented; you must not
-     claim that you wrote the original software. If you use this software
-     in a product, an acknowledgment in the product documentation would be
-     appreciated but is not required.
-  2. Altered source versions must be plainly marked as such, and must not be
-     misrepresented as being the original software.
-  3. This notice may not be removed or altered from any source distribution.
-*/
-#include "SDL_config.h"
-
-#if SDL_AUDIO_DRIVER_XAUDIO2
-
-#include "../../core/windows/SDL_windows.h"
-#include "SDL_audio.h"
-#include "../SDL_audio_c.h"
-#include "../SDL_sysaudio.h"
-#include "SDL_assert.h"
-
-#ifdef __GNUC__
-/* The configure script already did any necessary checking */
-#  define SDL_XAUDIO2_HAS_SDK 1
-#else
-/* XAudio2 exists as of the March 2008 DirectX SDK 
-   The XAudio2 implementation available in the Windows 8 SDK targets Windows 8 and newer.
-   If you want to build SDL with XAudio2 support you should install the DirectX SDK.
- */
-#include <dxsdkver.h>
-#if (!defined(_DXSDK_BUILD_MAJOR) || (_DXSDK_BUILD_MAJOR < 1284))
-#  pragma message("Your DirectX SDK is too old. Disabling XAudio2 support.")
-#else
-#  define SDL_XAUDIO2_HAS_SDK 1
-#endif
-#endif /* __GNUC__ */
-
-#ifdef SDL_XAUDIO2_HAS_SDK
-
-#define INITGUID 1
-#include <xaudio2.h>
-
-/* Hidden "this" pointer for the audio functions */
-#define _THIS   SDL_AudioDevice *this
-
-/* Fixes bug 1210 where some versions of gcc need named parameters */
-#ifdef __GNUC__
-#ifdef THIS
-#undef THIS
-#endif
-#define THIS    INTERFACE *p
-#ifdef THIS_
-#undef THIS_
-#endif
-#define THIS_   INTERFACE *p,
-#endif
-
-struct SDL_PrivateAudioData
-{
-    IXAudio2 *ixa2;
-    IXAudio2SourceVoice *source;
-    IXAudio2MasteringVoice *mastering;
-    HANDLE semaphore;
-    Uint8 *mixbuf;
-    int mixlen;
-    Uint8 *nextbuf;
-};
-
-
-static void
-XAUDIO2_DetectDevices(int iscapture, SDL_AddAudioDevice addfn)
-{
-    IXAudio2 *ixa2 = NULL;
-    UINT32 devcount = 0;
-    UINT32 i = 0;
-
-    if (iscapture) {
-        SDL_SetError("XAudio2: capture devices unsupported.");
-        return;
-    } else if (XAudio2Create(&ixa2, 0, XAUDIO2_DEFAULT_PROCESSOR) != S_OK) {
-        SDL_SetError("XAudio2: XAudio2Create() failed at detection.");
-        return;
-    } else if (IXAudio2_GetDeviceCount(ixa2, &devcount) != S_OK) {
-        SDL_SetError("XAudio2: IXAudio2::GetDeviceCount() failed.");
-        IXAudio2_Release(ixa2);
-        return;
-    }
-
-    for (i = 0; i < devcount; i++) {
-        XAUDIO2_DEVICE_DETAILS details;
-        if (IXAudio2_GetDeviceDetails(ixa2, i, &details) == S_OK) {
-            char *str = WIN_StringToUTF8(details.DisplayName);
-            if (str != NULL) {
-                addfn(str);
-                SDL_free(str);  /* addfn() made a copy of the string. */
-            }
-        }
-    }
-
-    IXAudio2_Release(ixa2);
-}
-
-static void STDMETHODCALLTYPE
-VoiceCBOnBufferEnd(THIS_ void *data)
-{
-    /* Just signal the SDL audio thread and get out of XAudio2's way. */
-    SDL_AudioDevice *this = (SDL_AudioDevice *) data;
-    ReleaseSemaphore(this->hidden->semaphore, 1, NULL);
-}
-
-static void STDMETHODCALLTYPE
-VoiceCBOnVoiceError(THIS_ void *data, HRESULT Error)
-{
-    /* !!! FIXME: attempt to recover, or mark device disconnected. */
-    SDL_assert(0 && "write me!");
-}
-
-/* no-op callbacks... */
-static void STDMETHODCALLTYPE VoiceCBOnStreamEnd(THIS) {}
-static void STDMETHODCALLTYPE VoiceCBOnVoiceProcessPassStart(THIS_ UINT32 b) {}
-static void STDMETHODCALLTYPE VoiceCBOnVoiceProcessPassEnd(THIS) {}
-static void STDMETHODCALLTYPE VoiceCBOnBufferStart(THIS_ void *data) {}
-static void STDMETHODCALLTYPE VoiceCBOnLoopEnd(THIS_ void *data) {}
-
-
-static Uint8 *
-XAUDIO2_GetDeviceBuf(_THIS)
-{
-    return this->hidden->nextbuf;
-}
-
-static void
-XAUDIO2_PlayDevice(_THIS)
-{
-    XAUDIO2_BUFFER buffer;
-    Uint8 *mixbuf = this->hidden->mixbuf;
-    Uint8 *nextbuf = this->hidden->nextbuf;
-    const int mixlen = this->hidden->mixlen;
-    IXAudio2SourceVoice *source = this->hidden->source;
-    HRESULT result = S_OK;
-
-    if (!this->enabled) { /* shutting down? */
-        return;
-    }
-
-    /* Submit the next filled buffer */
-    SDL_zero(buffer);
-    buffer.AudioBytes = mixlen;
-    buffer.pAudioData = nextbuf;
-    buffer.pContext = this;
-
-    if (nextbuf == mixbuf) {
-        nextbuf += mixlen;
-    } else {
-        nextbuf = mixbuf;
-    }
-    this->hidden->nextbuf = nextbuf;
-
-    result = IXAudio2SourceVoice_SubmitSourceBuffer(source, &buffer, NULL);
-    if (result == XAUDIO2_E_DEVICE_INVALIDATED) {
-        /* !!! FIXME: possibly disconnected or temporary lost. Recover? */
-    }
-
-    if (result != S_OK) {  /* uhoh, panic! */
-        IXAudio2SourceVoice_FlushSourceBuffers(source);
-        this->enabled = 0;
-    }
-}
-
-static void
-XAUDIO2_WaitDevice(_THIS)
-{
-    if (this->enabled) {
-        WaitForSingleObject(this->hidden->semaphore, INFINITE);
-    }
-}
-
-static void
-XAUDIO2_WaitDone(_THIS)
-{
-    IXAudio2SourceVoice *source = this->hidden->source;
-    XAUDIO2_VOICE_STATE state;
-    SDL_assert(!this->enabled);  /* flag that stops playing. */
-    IXAudio2SourceVoice_Discontinuity(source);
-    IXAudio2SourceVoice_GetState(source, &state);
-    while (state.BuffersQueued > 0) {
-        WaitForSingleObject(this->hidden->semaphore, INFINITE);
-        IXAudio2SourceVoice_GetState(source, &state);
-    }
-}
-
-
-static void
-XAUDIO2_CloseDevice(_THIS)
-{
-    if (this->hidden != NULL) {
-        IXAudio2 *ixa2 = this->hidden->ixa2;
-        IXAudio2SourceVoice *source = this->hidden->source;
-        IXAudio2MasteringVoice *mastering = this->hidden->mastering;
-
-        if (source != NULL) {
-            IXAudio2SourceVoice_Stop(source, 0, XAUDIO2_COMMIT_NOW);
-            IXAudio2SourceVoice_FlushSourceBuffers(source);
-            IXAudio2SourceVoice_DestroyVoice(source);
-        }
-        if (ixa2 != NULL) {
-            IXAudio2_StopEngine(ixa2);
-        }
-        if (mastering != NULL) {
-            IXAudio2MasteringVoice_DestroyVoice(mastering);
-        }
-        if (ixa2 != NULL) {
-            IXAudio2_Release(ixa2);
-        }
-        SDL_free(this->hidden->mixbuf);
-        if (this->hidden->semaphore != NULL) {
-            CloseHandle(this->hidden->semaphore);
-        }
-
-        SDL_free(this->hidden);
-        this->hidden = NULL;
-    }
-}
-
-static int
-XAUDIO2_OpenDevice(_THIS, const char *devname, int iscapture)
-{
-    HRESULT result = S_OK;
-    WAVEFORMATEX waveformat;
-    int valid_format = 0;
-    SDL_AudioFormat test_format = SDL_FirstAudioFormat(this->spec.format);
-    IXAudio2 *ixa2 = NULL;
-    IXAudio2SourceVoice *source = NULL;
-    UINT32 devId = 0;  /* 0 == system default device. */
-
-    static IXAudio2VoiceCallbackVtbl callbacks_vtable = {
-        VoiceCBOnVoiceProcessPassStart,
-        VoiceCBOnVoiceProcessPassEnd,
-        VoiceCBOnStreamEnd,
-        VoiceCBOnBufferStart,
-        VoiceCBOnBufferEnd,
-        VoiceCBOnLoopEnd,
-        VoiceCBOnVoiceError
-    };
-
-    static IXAudio2VoiceCallback callbacks = { &callbacks_vtable };
-
-    if (iscapture) {
-        return SDL_SetError("XAudio2: capture devices unsupported.");
-    } else if (XAudio2Create(&ixa2, 0, XAUDIO2_DEFAULT_PROCESSOR) != S_OK) {
-        return SDL_SetError("XAudio2: XAudio2Create() failed at open.");
-    }
-
-    if (devname != NULL) {
-        UINT32 devcount = 0;
-        UINT32 i = 0;
-
-        if (IXAudio2_GetDeviceCount(ixa2, &devcount) != S_OK) {
-            IXAudio2_Release(ixa2);
-            return SDL_SetError("XAudio2: IXAudio2_GetDeviceCount() failed.");
-        }
-        for (i = 0; i < devcount; i++) {
-            XAUDIO2_DEVICE_DETAILS details;
-            if (IXAudio2_GetDeviceDetails(ixa2, i, &details) == S_OK) {
-                char *str = WIN_StringToUTF8(details.DisplayName);
-                if (str != NULL) {
-                    const int match = (SDL_strcmp(str, devname) == 0);
-                    SDL_free(str);
-                    if (match) {
-                        devId = i;
-                        break;
-                    }
-                }
-            }
-        }
-
-        if (i == devcount) {
-            IXAudio2_Release(ixa2);
-            return SDL_SetError("XAudio2: Requested device not found.");
-        }
-    }
-
-    /* Initialize all variables that we clean on shutdown */
-    this->hidden = (struct SDL_PrivateAudioData *)
-        SDL_malloc((sizeof *this->hidden));
-    if (this->hidden == NULL) {
-        IXAudio2_Release(ixa2);
-        return SDL_OutOfMemory();
-    }
-    SDL_memset(this->hidden, 0, (sizeof *this->hidden));
-
-    this->hidden->ixa2 = ixa2;
-    this->hidden->semaphore = CreateSemaphore(NULL, 1, 2, NULL);
-    if (this->hidden->semaphore == NULL) {
-        XAUDIO2_CloseDevice(this);
-        return SDL_SetError("XAudio2: CreateSemaphore() failed!");
-    }
-
-    while ((!valid_format) && (test_format)) {
-        switch (test_format) {
-        case AUDIO_U8:
-        case AUDIO_S16:
-        case AUDIO_S32:
-        case AUDIO_F32:
-            this->spec.format = test_format;
-            valid_format = 1;
-            break;
-        }
-        test_format = SDL_NextAudioFormat();
-    }
-
-    if (!valid_format) {
-        XAUDIO2_CloseDevice(this);
-        return SDL_SetError("XAudio2: Unsupported audio format");
-    }
-
-    /* Update the fragment size as size in bytes */
-    SDL_CalculateAudioSpec(&this->spec);
-
-    /* We feed a Source, it feeds the Mastering, which feeds the device. */
-    this->hidden->mixlen = this->spec.size;
-    this->hidden->mixbuf = (Uint8 *) SDL_malloc(2 * this->hidden->mixlen);
-    if (this->hidden->mixbuf == NULL) {
-        XAUDIO2_CloseDevice(this);
-        return SDL_OutOfMemory();
-    }
-    this->hidden->nextbuf = this->hidden->mixbuf;
-    SDL_memset(this->hidden->mixbuf, 0, 2 * this->hidden->mixlen);
-
-    /* We use XAUDIO2_DEFAULT_CHANNELS instead of this->spec.channels. On
-       Xbox360, this means 5.1 output, but on Windows, it means "figure out
-       what the system has." It might be preferable to let XAudio2 blast
-       stereo output to appropriate surround sound configurations
-       instead of clamping to 2 channels, even though we'll configure the
-       Source Voice for whatever number of channels you supply. */
-    result = IXAudio2_CreateMasteringVoice(ixa2, &this->hidden->mastering,
-                                           XAUDIO2_DEFAULT_CHANNELS,
-                                           this->spec.freq, 0, devId, NULL);
-    if (result != S_OK) {
-        XAUDIO2_CloseDevice(this);
-        return SDL_SetError("XAudio2: Couldn't create mastering voice");
-    }
-
-    SDL_zero(waveformat);
-    if (SDL_AUDIO_ISFLOAT(this->spec.format)) {
-        waveformat.wFormatTag = WAVE_FORMAT_IEEE_FLOAT;
-    } else {
-        waveformat.wFormatTag = WAVE_FORMAT_PCM;
-    }
-    waveformat.wBitsPerSample = SDL_AUDIO_BITSIZE(this->spec.format);
-    waveformat.nChannels = this->spec.channels;
-    waveformat.nSamplesPerSec = this->spec.freq;
-    waveformat.nBlockAlign =
-        waveformat.nChannels * (waveformat.wBitsPerSample / 8);
-    waveformat.nAvgBytesPerSec =
-        waveformat.nSamplesPerSec * waveformat.nBlockAlign;
-
-    result = IXAudio2_CreateSourceVoice(ixa2, &source, &waveformat,
-                                        XAUDIO2_VOICE_NOSRC |
-                                        XAUDIO2_VOICE_NOPITCH,
-                                        1.0f, &callbacks, NULL, NULL);
-    if (result != S_OK) {
-        XAUDIO2_CloseDevice(this);
-        return SDL_SetError("XAudio2: Couldn't create source voice");
-    }
-    this->hidden->source = source;
-
-    /* Start everything playing! */
-    result = IXAudio2_StartEngine(ixa2);
-    if (result != S_OK) {
-        XAUDIO2_CloseDevice(this);
-        return SDL_SetError("XAudio2: Couldn't start engine");
-    }
-
-    result = IXAudio2SourceVoice_Start(source, 0, XAUDIO2_COMMIT_NOW);
-    if (result != S_OK) {
-        XAUDIO2_CloseDevice(this);
-        return SDL_SetError("XAudio2: Couldn't start source voice");
-    }
-
-    return 0; /* good to go. */
-}
-
-static void
-XAUDIO2_Deinitialize(void)
-{
-    WIN_CoUninitialize();
-}
-
-#endif  /* SDL_XAUDIO2_HAS_SDK */
-
-
-static int
-XAUDIO2_Init(SDL_AudioDriverImpl * impl)
-{
-#ifndef SDL_XAUDIO2_HAS_SDK
-    SDL_SetError("XAudio2: SDL was built without XAudio2 support (old DirectX SDK).");
-    return 0;  /* no XAudio2 support, ever. Update your SDK! */
-#else
-    /* XAudio2Create() is a macro that uses COM; we don't load the .dll */
-    IXAudio2 *ixa2 = NULL;
-    if (FAILED(WIN_CoInitialize())) {
-        SDL_SetError("XAudio2: CoInitialize() failed");
-        return 0;
-    }
-
-    if (XAudio2Create(&ixa2, 0, XAUDIO2_DEFAULT_PROCESSOR) != S_OK) {
-        WIN_CoUninitialize();
-        SDL_SetError("XAudio2: XAudio2Create() failed at initialization");
-        return 0;  /* not available. */
-    }
-    IXAudio2_Release(ixa2);
-
-    /* Set the function pointers */
-    impl->DetectDevices = XAUDIO2_DetectDevices;
-    impl->OpenDevice = XAUDIO2_OpenDevice;
-    impl->PlayDevice = XAUDIO2_PlayDevice;
-    impl->WaitDevice = XAUDIO2_WaitDevice;
-    impl->WaitDone = XAUDIO2_WaitDone;
-    impl->GetDeviceBuf = XAUDIO2_GetDeviceBuf;
-    impl->CloseDevice = XAUDIO2_CloseDevice;
-    impl->Deinitialize = XAUDIO2_Deinitialize;
-
-    return 1;   /* this audio target is available. */
-#endif
-}
-
-AudioBootStrap XAUDIO2_bootstrap = {
-    "xaudio2", "XAudio2", XAUDIO2_Init, 0
-};
-
-#endif  /* SDL_AUDIO_DRIVER_XAUDIO2 */
-
-/* vi: set ts=4 sw=4 expandtab: */
->>>>>>> 9fa4da13
+/*
+  Simple DirectMedia Layer
+  Copyright (C) 1997-2013 Sam Lantinga <slouken@libsdl.org>
+
+  This software is provided 'as-is', without any express or implied
+  warranty.  In no event will the authors be held liable for any damages
+  arising from the use of this software.
+
+  Permission is granted to anyone to use this software for any purpose,
+  including commercial applications, and to alter it and redistribute it
+  freely, subject to the following restrictions:
+
+  1. The origin of this software must not be misrepresented; you must not
+     claim that you wrote the original software. If you use this software
+     in a product, an acknowledgment in the product documentation would be
+     appreciated but is not required.
+  2. Altered source versions must be plainly marked as such, and must not be
+     misrepresented as being the original software.
+  3. This notice may not be removed or altered from any source distribution.
+*/
+
+/* WinRT NOTICE:
+
+   A few changes to SDL's XAudio2 backend were warranted by API
+   changes to Windows.  Many, but not all of these are documented by Microsoft
+   at:
+   http://blogs.msdn.com/b/chuckw/archive/2012/04/02/xaudio2-and-windows-8-consumer-preview.aspx
+
+   1. Windows' thread synchronization function, CreateSemaphore, was removed
+      from WinRT.  SDL's semaphore API was substituted instead.
+   2. The method calls, IXAudio2::GetDeviceCount and IXAudio2::GetDeviceDetails
+      were removed from the XAudio2 API.  Microsoft is telling developers to
+      use APIs in Windows::Foundation instead.
+      For SDL, the missing methods were reimplemented using the APIs Microsoft
+      said to use.
+   3. CoInitialize and CoUninitialize are not available in WinRT.
+      These calls were removed, as COM will have been initialized earlier,
+      at least by the call to the WinRT app's main function
+      (aka 'int main(Platform::Array<Platform::String^>^)).  (DLudwig:
+      This was my understanding of how WinRT: the 'main' function uses
+      a tag of [MTAThread], which should initialize COM.  My understanding
+      of COM is somewhat limited, and I may be incorrect here.)
+   4. IXAudio2::CreateMasteringVoice changed its integer-based 'DeviceIndex'
+      argument to a string-based one, 'szDeviceId'.  In WinRT, the
+      string-based argument will be used.
+*/
+
+#include "SDL_config.h"
+
+#if SDL_AUDIO_DRIVER_XAUDIO2
+
+#include "../../core/windows/SDL_windows.h"
+#include "SDL_audio.h"
+#include "../SDL_audio_c.h"
+#include "../SDL_sysaudio.h"
+#include "SDL_assert.h"
+
+#ifdef __GNUC__
+/* The configure script already did any necessary checking */
+#  define SDL_XAUDIO2_HAS_SDK 1
+#elif defined(__WINRT__)
+/* WinRT always has access to the .the XAudio 2 SDK */
+#  define SDL_XAUDIO2_HAS_SDK
+#else
+/* XAudio2 exists as of the March 2008 DirectX SDK 
+   The XAudio2 implementation available in the Windows 8 SDK targets Windows 8 and newer.
+   If you want to build SDL with XAudio2 support you should install the DirectX SDK.
+ */
+#include <dxsdkver.h>
+#if (!defined(_DXSDK_BUILD_MAJOR) || (_DXSDK_BUILD_MAJOR < 1284))
+#  pragma message("Your DirectX SDK is too old. Disabling XAudio2 support.")
+#else
+#  define SDL_XAUDIO2_HAS_SDK 1
+#endif
+#endif
+
+#ifdef SDL_XAUDIO2_HAS_SDK
+
+/* Check to see if we're compiling for XAudio 2.8, or higher. */
+#ifdef WINVER
+#if WINVER >= 0x0602  /* Windows 8 SDK or higher? */
+#define SDL_XAUDIO2_WIN8 1
+#endif
+#endif
+
+/* The XAudio header file, when #include'd on WinRT, will only compile in C++
+   files, but not C.  A few preprocessor-based hacks are defined below in order
+   to get xaudio2.h to compile in the C/non-C++ file, SDL_xaudio2.c.
+ */
+#ifdef __WINRT__
+#define uuid(x)
+#define DX_BUILD
+#endif
+
+#define INITGUID 1
+#include <xaudio2.h>
+
+/* Hidden "this" pointer for the audio functions */
+#define _THIS   SDL_AudioDevice *this
+
+#ifdef __WINRT__
+#include "SDL_xaudio2_winrthelpers.h"
+#endif
+
+/* Fixes bug 1210 where some versions of gcc need named parameters */
+#ifdef __GNUC__
+#ifdef THIS
+#undef THIS
+#endif
+#define THIS    INTERFACE *p
+#ifdef THIS_
+#undef THIS_
+#endif
+#define THIS_   INTERFACE *p,
+#endif
+
+struct SDL_PrivateAudioData
+{
+    IXAudio2 *ixa2;
+    IXAudio2SourceVoice *source;
+    IXAudio2MasteringVoice *mastering;
+    SDL_sem * semaphore;
+    Uint8 *mixbuf;
+    int mixlen;
+    Uint8 *nextbuf;
+};
+
+
+static void
+XAUDIO2_DetectDevices(int iscapture, SDL_AddAudioDevice addfn)
+{
+    IXAudio2 *ixa2 = NULL;
+    UINT32 devcount = 0;
+    UINT32 i = 0;
+
+    if (iscapture) {
+        SDL_SetError("XAudio2: capture devices unsupported.");
+        return;
+    } else if (XAudio2Create(&ixa2, 0, XAUDIO2_DEFAULT_PROCESSOR) != S_OK) {
+        SDL_SetError("XAudio2: XAudio2Create() failed at detection.");
+        return;
+    } else if (IXAudio2_GetDeviceCount(ixa2, &devcount) != S_OK) {
+        SDL_SetError("XAudio2: IXAudio2::GetDeviceCount() failed.");
+        IXAudio2_Release(ixa2);
+        return;
+    }
+
+    for (i = 0; i < devcount; i++) {
+        XAUDIO2_DEVICE_DETAILS details;
+        if (IXAudio2_GetDeviceDetails(ixa2, i, &details) == S_OK) {
+            char *str = WIN_StringToUTF8(details.DisplayName);
+            if (str != NULL) {
+                addfn(str);
+                SDL_free(str);  /* addfn() made a copy of the string. */
+            }
+        }
+    }
+
+    IXAudio2_Release(ixa2);
+}
+
+static void STDMETHODCALLTYPE
+VoiceCBOnBufferEnd(THIS_ void *data)
+{
+    /* Just signal the SDL audio thread and get out of XAudio2's way. */
+    SDL_AudioDevice *this = (SDL_AudioDevice *) data;
+    SDL_SemPost(this->hidden->semaphore);
+}
+
+static void STDMETHODCALLTYPE
+VoiceCBOnVoiceError(THIS_ void *data, HRESULT Error)
+{
+    /* !!! FIXME: attempt to recover, or mark device disconnected. */
+    SDL_assert(0 && "write me!");
+}
+
+/* no-op callbacks... */
+static void STDMETHODCALLTYPE VoiceCBOnStreamEnd(THIS) {}
+static void STDMETHODCALLTYPE VoiceCBOnVoiceProcessPassStart(THIS_ UINT32 b) {}
+static void STDMETHODCALLTYPE VoiceCBOnVoiceProcessPassEnd(THIS) {}
+static void STDMETHODCALLTYPE VoiceCBOnBufferStart(THIS_ void *data) {}
+static void STDMETHODCALLTYPE VoiceCBOnLoopEnd(THIS_ void *data) {}
+
+
+static Uint8 *
+XAUDIO2_GetDeviceBuf(_THIS)
+{
+    return this->hidden->nextbuf;
+}
+
+static void
+XAUDIO2_PlayDevice(_THIS)
+{
+    XAUDIO2_BUFFER buffer;
+    Uint8 *mixbuf = this->hidden->mixbuf;
+    Uint8 *nextbuf = this->hidden->nextbuf;
+    const int mixlen = this->hidden->mixlen;
+    IXAudio2SourceVoice *source = this->hidden->source;
+    HRESULT result = S_OK;
+
+    if (!this->enabled) { /* shutting down? */
+        return;
+    }
+
+    /* Submit the next filled buffer */
+    SDL_zero(buffer);
+    buffer.AudioBytes = mixlen;
+    buffer.pAudioData = nextbuf;
+    buffer.pContext = this;
+
+    if (nextbuf == mixbuf) {
+        nextbuf += mixlen;
+    } else {
+        nextbuf = mixbuf;
+    }
+    this->hidden->nextbuf = nextbuf;
+
+    result = IXAudio2SourceVoice_SubmitSourceBuffer(source, &buffer, NULL);
+    if (result == XAUDIO2_E_DEVICE_INVALIDATED) {
+        /* !!! FIXME: possibly disconnected or temporary lost. Recover? */
+    }
+
+    if (result != S_OK) {  /* uhoh, panic! */
+        IXAudio2SourceVoice_FlushSourceBuffers(source);
+        this->enabled = 0;
+    }
+}
+
+static void
+XAUDIO2_WaitDevice(_THIS)
+{
+    if (this->enabled) {
+        SDL_SemWait(this->hidden->semaphore);
+    }
+}
+
+static void
+XAUDIO2_WaitDone(_THIS)
+{
+    IXAudio2SourceVoice *source = this->hidden->source;
+    XAUDIO2_VOICE_STATE state;
+    SDL_assert(!this->enabled);  /* flag that stops playing. */
+    IXAudio2SourceVoice_Discontinuity(source);
+#if SDL_XAUDIO2_WIN8
+    IXAudio2SourceVoice_GetState(source, &state, 0);
+#else
+    IXAudio2SourceVoice_GetState(source, &state);
+#endif
+    while (state.BuffersQueued > 0) {
+        SDL_SemWait(this->hidden->semaphore);
+#if SDL_XAUDIO2_WIN8
+        IXAudio2SourceVoice_GetState(source, &state, 0);
+#else
+        IXAudio2SourceVoice_GetState(source, &state);
+#endif
+    }
+}
+
+
+static void
+XAUDIO2_CloseDevice(_THIS)
+{
+    if (this->hidden != NULL) {
+        IXAudio2 *ixa2 = this->hidden->ixa2;
+        IXAudio2SourceVoice *source = this->hidden->source;
+        IXAudio2MasteringVoice *mastering = this->hidden->mastering;
+
+        if (source != NULL) {
+            IXAudio2SourceVoice_Stop(source, 0, XAUDIO2_COMMIT_NOW);
+            IXAudio2SourceVoice_FlushSourceBuffers(source);
+            IXAudio2SourceVoice_DestroyVoice(source);
+        }
+        if (ixa2 != NULL) {
+            IXAudio2_StopEngine(ixa2);
+        }
+        if (mastering != NULL) {
+            IXAudio2MasteringVoice_DestroyVoice(mastering);
+        }
+        if (ixa2 != NULL) {
+            IXAudio2_Release(ixa2);
+        }
+        SDL_free(this->hidden->mixbuf);
+        if (this->hidden->semaphore != NULL) {
+            SDL_DestroySemaphore(this->hidden->semaphore);
+        }
+
+        SDL_free(this->hidden);
+        this->hidden = NULL;
+    }
+}
+
+static int
+XAUDIO2_OpenDevice(_THIS, const char *devname, int iscapture)
+{
+    HRESULT result = S_OK;
+    WAVEFORMATEX waveformat;
+    int valid_format = 0;
+    SDL_AudioFormat test_format = SDL_FirstAudioFormat(this->spec.format);
+    IXAudio2 *ixa2 = NULL;
+    IXAudio2SourceVoice *source = NULL;
+#if defined(SDL_XAUDIO2_WIN8)
+    LPCWSTR devId = NULL;
+#else
+    UINT32 devId = 0;  /* 0 == system default device. */
+#endif
+
+    static IXAudio2VoiceCallbackVtbl callbacks_vtable = {
+        VoiceCBOnVoiceProcessPassStart,
+        VoiceCBOnVoiceProcessPassEnd,
+        VoiceCBOnStreamEnd,
+        VoiceCBOnBufferStart,
+        VoiceCBOnBufferEnd,
+        VoiceCBOnLoopEnd,
+        VoiceCBOnVoiceError
+    };
+
+    static IXAudio2VoiceCallback callbacks = { &callbacks_vtable };
+
+    if (iscapture) {
+        return SDL_SetError("XAudio2: capture devices unsupported.");
+    } else if (XAudio2Create(&ixa2, 0, XAUDIO2_DEFAULT_PROCESSOR) != S_OK) {
+        return SDL_SetError("XAudio2: XAudio2Create() failed at open.");
+    }
+
+    /*
+    XAUDIO2_DEBUG_CONFIGURATION debugConfig;
+    debugConfig.TraceMask = XAUDIO2_LOG_ERRORS; //XAUDIO2_LOG_WARNINGS | XAUDIO2_LOG_DETAIL | XAUDIO2_LOG_FUNC_CALLS | XAUDIO2_LOG_TIMING | XAUDIO2_LOG_LOCKS | XAUDIO2_LOG_MEMORY | XAUDIO2_LOG_STREAMING;
+    debugConfig.BreakMask = XAUDIO2_LOG_ERRORS; //XAUDIO2_LOG_WARNINGS;
+    debugConfig.LogThreadID = TRUE;
+    debugConfig.LogFileline = TRUE;
+    debugConfig.LogFunctionName = TRUE;
+    debugConfig.LogTiming = TRUE;
+    ixa2->SetDebugConfiguration(&debugConfig);
+    */
+
+#if ! defined(__WINRT__)
+    if (devname != NULL) {
+        UINT32 devcount = 0;
+        UINT32 i = 0;
+
+        if (IXAudio2_GetDeviceCount(ixa2, &devcount) != S_OK) {
+            IXAudio2_Release(ixa2);
+            return SDL_SetError("XAudio2: IXAudio2_GetDeviceCount() failed.");
+        }
+        for (i = 0; i < devcount; i++) {
+            XAUDIO2_DEVICE_DETAILS details;
+            if (IXAudio2_GetDeviceDetails(ixa2, i, &details) == S_OK) {
+                char *str = WIN_StringToUTF8(details.DisplayName);
+                if (str != NULL) {
+                    const int match = (SDL_strcmp(str, devname) == 0);
+                    SDL_free(str);
+                    if (match) {
+                        devId = i;
+                        break;
+                    }
+                }
+            }
+        }
+
+        if (i == devcount) {
+            IXAudio2_Release(ixa2);
+            return SDL_SetError("XAudio2: Requested device not found.");
+        }
+    }
+#endif
+
+    /* Initialize all variables that we clean on shutdown */
+    this->hidden = (struct SDL_PrivateAudioData *)
+        SDL_malloc((sizeof *this->hidden));
+    if (this->hidden == NULL) {
+        IXAudio2_Release(ixa2);
+        return SDL_OutOfMemory();
+    }
+    SDL_memset(this->hidden, 0, (sizeof *this->hidden));
+
+    this->hidden->ixa2 = ixa2;
+    this->hidden->semaphore = SDL_CreateSemaphore(1);
+    if (this->hidden->semaphore == NULL) {
+        XAUDIO2_CloseDevice(this);
+        return SDL_SetError("XAudio2: CreateSemaphore() failed!");
+    }
+
+    while ((!valid_format) && (test_format)) {
+        switch (test_format) {
+        case AUDIO_U8:
+        case AUDIO_S16:
+        case AUDIO_S32:
+        case AUDIO_F32:
+            this->spec.format = test_format;
+            valid_format = 1;
+            break;
+        }
+        test_format = SDL_NextAudioFormat();
+    }
+
+    if (!valid_format) {
+        XAUDIO2_CloseDevice(this);
+        return SDL_SetError("XAudio2: Unsupported audio format");
+    }
+
+    /* Update the fragment size as size in bytes */
+    SDL_CalculateAudioSpec(&this->spec);
+
+    /* We feed a Source, it feeds the Mastering, which feeds the device. */
+    this->hidden->mixlen = this->spec.size;
+    this->hidden->mixbuf = (Uint8 *) SDL_malloc(2 * this->hidden->mixlen);
+    if (this->hidden->mixbuf == NULL) {
+        XAUDIO2_CloseDevice(this);
+        return SDL_OutOfMemory();
+    }
+    this->hidden->nextbuf = this->hidden->mixbuf;
+    SDL_memset(this->hidden->mixbuf, 0, 2 * this->hidden->mixlen);
+
+    /* We use XAUDIO2_DEFAULT_CHANNELS instead of this->spec.channels. On
+       Xbox360, this means 5.1 output, but on Windows, it means "figure out
+       what the system has." It might be preferable to let XAudio2 blast
+       stereo output to appropriate surround sound configurations
+       instead of clamping to 2 channels, even though we'll configure the
+       Source Voice for whatever number of channels you supply. */
+#if SDL_XAUDIO2_WIN8
+    result = IXAudio2_CreateMasteringVoice(ixa2, &this->hidden->mastering,
+                                           XAUDIO2_DEFAULT_CHANNELS,
+                                           this->spec.freq, 0, devId, NULL, AudioCategory_GameEffects);
+#else
+    result = IXAudio2_CreateMasteringVoice(ixa2, &this->hidden->mastering,
+                                           XAUDIO2_DEFAULT_CHANNELS,
+                                           this->spec.freq, 0, devId, NULL);
+#endif
+    if (result != S_OK) {
+        XAUDIO2_CloseDevice(this);
+        return SDL_SetError("XAudio2: Couldn't create mastering voice");
+    }
+
+    SDL_zero(waveformat);
+    if (SDL_AUDIO_ISFLOAT(this->spec.format)) {
+        waveformat.wFormatTag = WAVE_FORMAT_IEEE_FLOAT;
+    } else {
+        waveformat.wFormatTag = WAVE_FORMAT_PCM;
+    }
+    waveformat.wBitsPerSample = SDL_AUDIO_BITSIZE(this->spec.format);
+    waveformat.nChannels = this->spec.channels;
+    waveformat.nSamplesPerSec = this->spec.freq;
+    waveformat.nBlockAlign =
+        waveformat.nChannels * (waveformat.wBitsPerSample / 8);
+    waveformat.nAvgBytesPerSec =
+        waveformat.nSamplesPerSec * waveformat.nBlockAlign;
+    waveformat.cbSize = sizeof(waveformat);
+
+#ifdef __WINRT__
+    // DLudwig: for now, make XAudio2 do sample rate conversion, just to
+    // get the loopwave test to work.
+    //
+    // TODO, WinRT: consider removing WinRT-specific source-voice creation code from SDL_xaudio2.c
+    result = IXAudio2_CreateSourceVoice(ixa2, &source, &waveformat,
+                                        0,
+                                        1.0f, &callbacks, NULL, NULL);
+#else
+    result = IXAudio2_CreateSourceVoice(ixa2, &source, &waveformat,
+                                        XAUDIO2_VOICE_NOSRC |
+                                        XAUDIO2_VOICE_NOPITCH,
+                                        1.0f, &callbacks, NULL, NULL);
+
+#endif
+    if (result != S_OK) {
+        XAUDIO2_CloseDevice(this);
+        return SDL_SetError("XAudio2: Couldn't create source voice");
+    }
+    this->hidden->source = source;
+
+    /* Start everything playing! */
+    result = IXAudio2_StartEngine(ixa2);
+    if (result != S_OK) {
+        XAUDIO2_CloseDevice(this);
+        return SDL_SetError("XAudio2: Couldn't start engine");
+    }
+
+    result = IXAudio2SourceVoice_Start(source, 0, XAUDIO2_COMMIT_NOW);
+    if (result != S_OK) {
+        XAUDIO2_CloseDevice(this);
+        return SDL_SetError("XAudio2: Couldn't start source voice");
+    }
+
+    return 0; /* good to go. */
+}
+
+static void
+XAUDIO2_Deinitialize(void)
+{
+#if defined(__WIN32__)
+    WIN_CoUninitialize();
+#endif
+}
+
+#endif  /* SDL_XAUDIO2_HAS_SDK */
+
+
+static int
+XAUDIO2_Init(SDL_AudioDriverImpl * impl)
+{
+#ifndef SDL_XAUDIO2_HAS_SDK
+    SDL_SetError("XAudio2: SDL was built without XAudio2 support (old DirectX SDK).");
+    return 0;  /* no XAudio2 support, ever. Update your SDK! */
+#else
+    /* XAudio2Create() is a macro that uses COM; we don't load the .dll */
+    IXAudio2 *ixa2 = NULL;
+#if defined(__WIN32__)
+    // TODO, WinRT: Investigate using CoInitializeEx here
+    if (FAILED(WIN_CoInitialize())) {
+        SDL_SetError("XAudio2: CoInitialize() failed");
+        return 0;
+    }
+#endif
+
+    if (XAudio2Create(&ixa2, 0, XAUDIO2_DEFAULT_PROCESSOR) != S_OK) {
+#if defined(__WIN32__)
+        WIN_CoUninitialize();
+#endif
+        SDL_SetError("XAudio2: XAudio2Create() failed at initialization");
+        return 0;  /* not available. */
+    }
+    IXAudio2_Release(ixa2);
+
+    /* Set the function pointers */
+    impl->DetectDevices = XAUDIO2_DetectDevices;
+    impl->OpenDevice = XAUDIO2_OpenDevice;
+    impl->PlayDevice = XAUDIO2_PlayDevice;
+    impl->WaitDevice = XAUDIO2_WaitDevice;
+    impl->WaitDone = XAUDIO2_WaitDone;
+    impl->GetDeviceBuf = XAUDIO2_GetDeviceBuf;
+    impl->CloseDevice = XAUDIO2_CloseDevice;
+    impl->Deinitialize = XAUDIO2_Deinitialize;
+
+    return 1;   /* this audio target is available. */
+#endif
+}
+
+AudioBootStrap XAUDIO2_bootstrap = {
+    "xaudio2", "XAudio2", XAUDIO2_Init, 0
+};
+
+#endif  /* SDL_AUDIO_DRIVER_XAUDIO2 */
+
+/* vi: set ts=4 sw=4 expandtab: */