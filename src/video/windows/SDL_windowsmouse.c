/*
  Simple DirectMedia Layer
  Copyright (C) 1997-2021 Sam Lantinga <slouken@libsdl.org>

  This software is provided 'as-is', without any express or implied
  warranty.  In no event will the authors be held liable for any damages
  arising from the use of this software.

  Permission is granted to anyone to use this software for any purpose,
  including commercial applications, and to alter it and redistribute it
  freely, subject to the following restrictions:

  1. The origin of this software must not be misrepresented; you must not
     claim that you wrote the original software. If you use this software
     in a product, an acknowledgment in the product documentation would be
     appreciated but is not required.
  2. Altered source versions must be plainly marked as such, and must not be
     misrepresented as being the original software.
  3. This notice may not be removed or altered from any source distribution.
*/
#include "../../SDL_internal.h"

#if SDL_VIDEO_DRIVER_WINDOWS

#include "SDL_windowsvideo.h"

#include "../../events/SDL_mouse_c.h"


HCURSOR SDL_cursor = NULL;
static SDL_Cursor *SDL_blank_cursor = NULL;

static int rawInputEnableCount = 0;

static int
ToggleRawInput(SDL_bool enabled)
{
    RAWINPUTDEVICE rawMouse = { 0x01, 0x02, 0, NULL }; /* Mouse: UsagePage = 1, Usage = 2 */

    if (enabled) {
        rawInputEnableCount++;
        if (rawInputEnableCount > 1) {
            return 0;  /* already done. */
        }
    } else {
        if (rawInputEnableCount == 0) {
            return 0;  /* already done. */
        }
        rawInputEnableCount--;
        if (rawInputEnableCount > 0) {
            return 0;  /* not time to disable yet */
        }
    }

    if (!enabled) {
        rawMouse.dwFlags |= RIDEV_REMOVE;
    }

    /* (Un)register raw input for mice */
    if (RegisterRawInputDevices(&rawMouse, 1, sizeof(RAWINPUTDEVICE)) == FALSE) {
        /* Reset the enable count, otherwise subsequent enable calls will
           believe raw input is enabled */
        rawInputEnableCount = 0;

        /* Only return an error when registering. If we unregister and fail,
           then it's probably that we unregistered twice. That's OK. */
        if (enabled) {
            return SDL_Unsupported();
        }
    }
    return 0;
}


static SDL_Cursor *
WIN_CreateDefaultCursor()
{
    SDL_Cursor *cursor;

    cursor = SDL_calloc(1, sizeof(*cursor));
    if (cursor) {
        cursor->driverdata = LoadCursor(NULL, IDC_ARROW);
    } else {
        SDL_OutOfMemory();
    }

    return cursor;
}

static SDL_Cursor *
WIN_CreateCursor(SDL_Surface * surface, int hot_x, int hot_y)
{
    /* msdn says cursor mask has to be padded out to word alignment. Not sure
        if that means machine word or WORD, but this handles either case. */
    const size_t pad = (sizeof (size_t) * 8);  /* 32 or 64, or whatever. */
    SDL_Cursor *cursor;
    HICON hicon;
    HDC hdc;
    BITMAPV4HEADER bmh;
    LPVOID pixels;
    LPVOID maskbits;
    size_t maskbitslen;
    SDL_bool isstack;
    ICONINFO ii;

    SDL_zero(bmh);
    bmh.bV4Size = sizeof(bmh);
    bmh.bV4Width = surface->w;
    bmh.bV4Height = -surface->h; /* Invert the image */
    bmh.bV4Planes = 1;
    bmh.bV4BitCount = 32;
    bmh.bV4V4Compression = BI_BITFIELDS;
    bmh.bV4AlphaMask = 0xFF000000;
    bmh.bV4RedMask   = 0x00FF0000;
    bmh.bV4GreenMask = 0x0000FF00;
    bmh.bV4BlueMask  = 0x000000FF;

    maskbitslen = ((surface->w + (pad - (surface->w % pad))) / 8) * surface->h;
    maskbits = SDL_small_alloc(Uint8, maskbitslen, &isstack);
    if (maskbits == NULL) {
        SDL_OutOfMemory();
        return NULL;
    }

    /* AND the cursor against full bits: no change. We already have alpha. */
    SDL_memset(maskbits, 0xFF, maskbitslen);

    hdc = GetDC(NULL);
    SDL_zero(ii);
    ii.fIcon = FALSE;
    ii.xHotspot = (DWORD)hot_x;
    ii.yHotspot = (DWORD)hot_y;
    ii.hbmColor = CreateDIBSection(hdc, (BITMAPINFO*)&bmh, DIB_RGB_COLORS, &pixels, NULL, 0);
    ii.hbmMask = CreateBitmap(surface->w, surface->h, 1, 1, maskbits);
    ReleaseDC(NULL, hdc);
    SDL_small_free(maskbits, isstack);

    SDL_assert(surface->format->format == SDL_PIXELFORMAT_ARGB8888);
    SDL_assert(surface->pitch == surface->w * 4);
    SDL_memcpy(pixels, surface->pixels, surface->h * surface->pitch);

    hicon = CreateIconIndirect(&ii);

    DeleteObject(ii.hbmColor);
    DeleteObject(ii.hbmMask);

    if (!hicon) {
        WIN_SetError("CreateIconIndirect()");
        return NULL;
    }

    cursor = SDL_calloc(1, sizeof(*cursor));
    if (cursor) {
        cursor->driverdata = hicon;
    } else {
        DestroyIcon(hicon);
        SDL_OutOfMemory();
    }

    return cursor;
}

static SDL_Cursor *
WIN_CreateBlankCursor()
{
    SDL_Surface *surface = SDL_CreateRGBSurfaceWithFormat(0, 32, 32, 32, SDL_PIXELFORMAT_ARGB8888);
    if (surface) {
        return WIN_CreateCursor(surface, 0, 0);
    }
    return NULL;
}

static SDL_Cursor *
WIN_CreateSystemCursor(SDL_SystemCursor id)
{
    SDL_Cursor *cursor;
    LPCTSTR name;

    switch(id)
    {
    default:
        SDL_assert(0);
        return NULL;
    case SDL_SYSTEM_CURSOR_ARROW:     name = IDC_ARROW; break;
    case SDL_SYSTEM_CURSOR_IBEAM:     name = IDC_IBEAM; break;
    case SDL_SYSTEM_CURSOR_WAIT:      name = IDC_WAIT; break;
    case SDL_SYSTEM_CURSOR_CROSSHAIR: name = IDC_CROSS; break;
    case SDL_SYSTEM_CURSOR_WAITARROW: name = IDC_WAIT; break;
    case SDL_SYSTEM_CURSOR_SIZENWSE:  name = IDC_SIZENWSE; break;
    case SDL_SYSTEM_CURSOR_SIZENESW:  name = IDC_SIZENESW; break;
    case SDL_SYSTEM_CURSOR_SIZEWE:    name = IDC_SIZEWE; break;
    case SDL_SYSTEM_CURSOR_SIZENS:    name = IDC_SIZENS; break;
    case SDL_SYSTEM_CURSOR_SIZEALL:   name = IDC_SIZEALL; break;
    case SDL_SYSTEM_CURSOR_NO:        name = IDC_NO; break;
    case SDL_SYSTEM_CURSOR_HAND:      name = IDC_HAND; break;
    }

    cursor = SDL_calloc(1, sizeof(*cursor));
    if (cursor) {
        HICON hicon;

        hicon = LoadCursor(NULL, name);

        cursor->driverdata = hicon;
    } else {
        SDL_OutOfMemory();
    }

    return cursor;
}

static void
WIN_FreeCursor(SDL_Cursor * cursor)
{
    HICON hicon = (HICON)cursor->driverdata;

    DestroyIcon(hicon);
    SDL_free(cursor);
}

static int
WIN_ShowCursor(SDL_Cursor * cursor)
{
    if (!cursor) {
        cursor = SDL_blank_cursor;
    }
    if (cursor) {
        SDL_cursor = (HCURSOR)cursor->driverdata;
    } else {
        SDL_cursor = NULL;
    }
    if (SDL_GetMouseFocus() != NULL) {
        SetCursor(SDL_cursor);
    }
    return 0;
}

/* https://docs.microsoft.com/en-us/uwp/api/windows.ui.input.preview.injection.inputinjector.injectmouseinput */
typedef UINT(WINAPI* pfnInjectMouseInput)(MOUSEINPUT*, UINT);
static pfnInjectMouseInput pInjectMouseInput = NULL;
static SDL_bool MouseInputWarping = SDL_FALSE;

#ifndef MOUSEEVENTF_MOVE_NOCOALESCE
#define MOUSEEVENTF_MOVE_NOCOALESCE 0x2000
#endif

static LONG ScaleScreenCoord(LONG a, LONG b, LONG c)
{
    LONG negative = a ^ b ^ c;
    Uint64 prod;
    LONG result;

    if (a < 0) a = -a;
    if (b < 0) b = -b;
    if (c < 0) c = -c;

    prod = (Uint64)(Uint32)a * (Uint32)b;
    prod += (Uint32)b / 2;
    result = (LONG)(prod / (Uint32)c);

    if (negative < 0) result = -result;
    return result;
}

static int
WIN_WarpMouseGlobal(int x, int y)
{
    if (MouseInputWarping) {
        INPUT input;
        SDL_zero(input);

        input.type = INPUT_MOUSE;
        input.mi.dwFlags = MOUSEEVENTF_MOVE | MOUSEEVENTF_ABSOLUTE | MOUSEEVENTF_MOVE_NOCOALESCE;
        /* TODO: Cache the system metrics and update on WM_DISPLAYCHANGE? */
#if 1
        input.mi.dx = ScaleScreenCoord(x - GetSystemMetrics(SM_XVIRTUALSCREEN), 65535, GetSystemMetrics(SM_CXVIRTUALSCREEN));
        input.mi.dy = ScaleScreenCoord(y - GetSystemMetrics(SM_YVIRTUALSCREEN), 65535, GetSystemMetrics(SM_CYVIRTUALSCREEN));
        input.mi.dwFlags |= MOUSEEVENTF_VIRTUALDESK;
#else
        /* Broken on non-100% dpi monitors */
        input.mi.dx = ScaleScreenCoord(x, 65535, GetSystemMetrics(SM_CXSCREEN));
        input.mi.dy = ScaleScreenCoord(y, 65535, GetSystemMetrics(SM_CYSCREEN));
#endif

        /* While SendInput adds the movement to the back of the queue, InjectMouseInput adds it to the front */
        /* This is problematic since you can receive the events in an incorrect order */
        if (pInjectMouseInput) {
            /* Requires (time <= GetTickCount()) && (dwExtraInfo == 0) */
            pInjectMouseInput(&input.mi, 1);
        } else {
            /* Without per-monitor DPI awareness, rounding errors can occur, even at 100% scaling. */
            /* There seems to still be a very small chance of events being dropped with SendInput */
            SendInput(1, &input, sizeof(input));
        }
    } else {
        SetCursorPos(x, y);
    }

    return 0;
}

static void
WIN_WarpMouse(SDL_Window * window, int x, int y)
{
    SDL_WindowData *data = (SDL_WindowData *)window->driverdata;
    POINT pt;

    /* Don't warp the mouse while we're doing a modal interaction */
    if (data->in_title_click || data->focus_click_pending) {
        return;
    }

    pt.x = x;
    pt.y = y;
    ClientToScreen(data->hwnd, &pt);
    WIN_WarpMouseGlobal(pt.x, pt.y);
}

static int
WIN_SetRelativeMouseMode(SDL_bool enabled)
{
    return ToggleRawInput(enabled);
}

static int
WIN_CaptureMouse(SDL_Window *window)
{
    if (window) {
        SDL_WindowData *data = (SDL_WindowData *)window->driverdata;
        SetCapture(data->hwnd);
    } else {
<<<<<<< HEAD
=======
        SDL_Window *focus_window = SDL_GetMouseFocus();
       
        if (focus_window) {
            SDL_WindowData *data = (SDL_WindowData *)focus_window->driverdata;
            if (!data->mouse_tracked) {
                SDL_SetMouseFocus(NULL);
            }
        }
>>>>>>> 5e89b3c8
        ReleaseCapture();
    }

    return 0;
}

static Uint32
WIN_GetGlobalMouseState(int *x, int *y)
{
    Uint32 retval = 0;
    POINT pt = { 0, 0 };
    SDL_bool swapButtons = GetSystemMetrics(SM_SWAPBUTTON) != 0;

    GetCursorPos(&pt);
    *x = (int) pt.x;
    *y = (int) pt.y;

    retval |= GetAsyncKeyState(!swapButtons ? VK_LBUTTON : VK_RBUTTON) & 0x8000 ? SDL_BUTTON_LMASK : 0;
    retval |= GetAsyncKeyState(!swapButtons ? VK_RBUTTON : VK_LBUTTON) & 0x8000 ? SDL_BUTTON_RMASK : 0;
    retval |= GetAsyncKeyState(VK_MBUTTON) & 0x8000 ? SDL_BUTTON_MMASK : 0;
    retval |= GetAsyncKeyState(VK_XBUTTON1) & 0x8000 ? SDL_BUTTON_X1MASK : 0;
    retval |= GetAsyncKeyState(VK_XBUTTON2) & 0x8000 ? SDL_BUTTON_X2MASK : 0;

    return retval;
}

struct SDL_WIN_OSVERSIONINFOW {
    ULONG dwOSVersionInfoSize;
    ULONG dwMajorVersion;
    ULONG dwMinorVersion;
    ULONG dwBuildNumber;
    ULONG dwPlatformId;
    WCHAR szCSDVersion[128];
};

static SDL_bool
IsWin10FCUorNewer(void)
{
    HMODULE handle = GetModuleHandle(TEXT("ntdll.dll"));
    if (handle) {
        typedef LONG(WINAPI* RtlGetVersionPtr)(struct SDL_WIN_OSVERSIONINFOW*);
        RtlGetVersionPtr getVersionPtr = (RtlGetVersionPtr)GetProcAddress(handle, "RtlGetVersion");
        if (getVersionPtr != NULL) {
            struct SDL_WIN_OSVERSIONINFOW info;
            SDL_zero(info);
            info.dwOSVersionInfoSize = sizeof(info);
            if (getVersionPtr(&info) == 0) { /* STATUS_SUCCESS == 0 */
                if ((info.dwMajorVersion == 10 && info.dwMinorVersion == 0 && info.dwBuildNumber >= 16299) ||
                    (info.dwMajorVersion == 10 && info.dwMinorVersion > 0) ||
                    (info.dwMajorVersion > 10))
                {
                    return SDL_TRUE;
                }
            }
        }
    }
    return SDL_FALSE;
}

void
WIN_InitMouse(_THIS)
{
    SDL_Mouse *mouse = SDL_GetMouse();

    mouse->CreateCursor = WIN_CreateCursor;
    mouse->CreateSystemCursor = WIN_CreateSystemCursor;
    mouse->ShowCursor = WIN_ShowCursor;
    mouse->FreeCursor = WIN_FreeCursor;
    mouse->WarpMouse = WIN_WarpMouse;
    mouse->WarpMouseGlobal = WIN_WarpMouseGlobal;
    mouse->SetRelativeMouseMode = WIN_SetRelativeMouseMode;
    mouse->CaptureMouse = WIN_CaptureMouse;
    mouse->GetGlobalMouseState = WIN_GetGlobalMouseState;

    SDL_SetDefaultCursor(WIN_CreateDefaultCursor());

    SDL_blank_cursor = WIN_CreateBlankCursor();

    if (IsWin10FCUorNewer()) {
        /* SetCursorPos is broken as of Windows 10 build 16299 (Fall Creators Update)
           It no longer sends mouse WM_MOUSEMOVE, and is sometimes just ignored
           So instead, use SendInput or the UWP equivalent InjectMouseInput */
        pInjectMouseInput = (pfnInjectMouseInput) GetProcAddress(GetModuleHandle(TEXT("user32.dll")), "InjectMouseInput");
        MouseInputWarping = SDL_TRUE;
    }
}

void
WIN_QuitMouse(_THIS)
{
    if (rawInputEnableCount) {  /* force RAWINPUT off here. */
        rawInputEnableCount = 1;
        ToggleRawInput(SDL_FALSE);
    }

    if (SDL_blank_cursor) {
        SDL_FreeCursor(SDL_blank_cursor);
    }
}

#endif /* SDL_VIDEO_DRIVER_WINDOWS */

/* vi: set ts=4 sw=4 expandtab: */<|MERGE_RESOLUTION|>--- conflicted
+++ resolved
@@ -329,17 +329,14 @@
         SDL_WindowData *data = (SDL_WindowData *)window->driverdata;
         SetCapture(data->hwnd);
     } else {
-<<<<<<< HEAD
-=======
         SDL_Window *focus_window = SDL_GetMouseFocus();
-       
+
         if (focus_window) {
             SDL_WindowData *data = (SDL_WindowData *)focus_window->driverdata;
             if (!data->mouse_tracked) {
                 SDL_SetMouseFocus(NULL);
             }
         }
->>>>>>> 5e89b3c8
         ReleaseCapture();
     }
 
