/*
 *  Simple DirectMedia Layer
 *  Copyright (C) 1997-2013 Sam Lantinga <slouken@libsdl.org>
 * 
 *  This software is provided 'as-is', without any express or implied
 *  warranty.  In no event will the authors be held liable for any damages
 *  arising from the use of this software.
 * 
 *  Permission is granted to anyone to use this software for any purpose,
 *  including commercial applications, and to alter it and redistribute it
 *  freely, subject to the following restrictions:
 * 
 *  1. The origin of this software must not be misrepresented; you must not
 *     claim that you wrote the original software. If you use this software
 *     in a product, an acknowledgment in the product documentation would be
 *     appreciated but is not required.
 *  2. Altered source versions must be plainly marked as such, and must not be
 *     misrepresented as being the original software.
 *  3. This notice may not be removed or altered from any source distribution.
 */
#include "SDL_config.h"

#if SDL_VIDEO_OPENGL_EGL

#include "SDL_sysvideo.h"
#include "SDL_egl_c.h"
#include "SDL_loadso.h"
#include "SDL_hints.h"

#if SDL_VIDEO_DRIVER_RPI
/* Raspbian places the OpenGL ES/EGL binaries in a non standard path */
#define DEFAULT_EGL "/opt/vc/lib/libEGL.so"
#define DEFAULT_OGL_ES2 "/opt/vc/lib/libGLESv2.so"
#define DEFAULT_OGL_ES_PVR "/opt/vc/lib/libGLES_CM.so"
#define DEFAULT_OGL_ES "/opt/vc/lib/libGLESv1_CM.so"

#elif SDL_VIDEO_DRIVER_ANDROID
/* Android */
#define DEFAULT_EGL "libEGL.so"
#define DEFAULT_OGL_ES2 "libGLESv2.so"
#define DEFAULT_OGL_ES_PVR "libGLES_CM.so"
#define DEFAULT_OGL_ES "libGLESv1_CM.so"

<<<<<<< HEAD
#elif SDL_VIDEO_DRIVER_WINRT
/* WinRT (via a modified version of Google's ANGLE library) */
#define DEFAULT_EGL "libEGL.dll"
#define DEFAULT_OGL_ES2 "libGLESv2.dll"
#define DEFAULT_OGL_ES_PVR NULL
#define DEFAULT_OGL_ES NULL
=======
#elif SDL_VIDEO_DRIVER_WINDOWS
/* EGL AND OpenGL ES support via ANGLE */
#define DEFAULT_EGL "libEGL.dll"
#define DEFAULT_OGL_ES2 "libGLESv2.dll"
#define DEFAULT_OGL_ES_PVR "libGLES_CM.dll"
#define DEFAULT_OGL_ES "libGLESv1_CM.dll"
>>>>>>> 9fa4da13

#else
/* Desktop Linux */
#define DEFAULT_EGL "libEGL.so.1"
#define DEFAULT_OGL_ES2 "libGLESv2.so.2"
#define DEFAULT_OGL_ES_PVR "libGLES_CM.so.1"
#define DEFAULT_OGL_ES "libGLESv1_CM.so.1"
#endif /* SDL_VIDEO_DRIVER_RPI */

#define LOAD_FUNC(NAME) \
*((void**)&_this->egl_data->NAME) = SDL_LoadFunction(_this->egl_data->dll_handle, #NAME); \
if (!_this->egl_data->NAME) \
{ \
    return SDL_SetError("Could not retrieve EGL function " #NAME); \
}
    
/* EGL implementation of SDL OpenGL ES support */

void *
SDL_EGL_GetProcAddress(_THIS, const char *proc)
{
    static char procname[1024];
    void *retval;
    
    /* eglGetProcAddress is busted on Android http://code.google.com/p/android/issues/detail?id=7681 */
#if !defined(SDL_VIDEO_DRIVER_ANDROID) 
    if (_this->egl_data->eglGetProcAddress) {
        retval = _this->egl_data->eglGetProcAddress(proc);
        if (retval) {
            return retval;
        }
    }
#endif
    
    retval = SDL_LoadFunction(_this->egl_data->egl_dll_handle, proc);
    if (!retval && SDL_strlen(proc) <= 1022) {
        procname[0] = '_';
        SDL_strlcpy(procname + 1, proc, 1022);
        retval = SDL_LoadFunction(_this->egl_data->egl_dll_handle, procname);
    }
    return retval;
}

void
SDL_EGL_UnloadLibrary(_THIS)
{
    if (_this->egl_data) {
        if (_this->egl_data->egl_display) {
            _this->egl_data->eglTerminate(_this->egl_data->egl_display);
            _this->egl_data->egl_display = NULL;
        }

        if (_this->egl_data->dll_handle) {
            SDL_UnloadObject(_this->egl_data->dll_handle);
            _this->egl_data->dll_handle = NULL;
        }
        if (_this->egl_data->egl_dll_handle) {
            SDL_UnloadObject(_this->egl_data->egl_dll_handle);
            _this->egl_data->egl_dll_handle = NULL;
        }
        
        SDL_free(_this->egl_data);
        _this->egl_data = NULL;
    }
}

int
SDL_EGL_LoadLibrary(_THIS, const char *egl_path, NativeDisplayType native_display)
{
    void *dll_handle = NULL, *egl_dll_handle = NULL; /* The naming is counter intuitive, but hey, I just work here -- Gabriel */
    char *path = NULL;
#if SDL_VIDEO_DRIVER_WINDOWS
    const char *d3dcompiler;
#endif

    if (_this->egl_data) {
        return SDL_SetError("OpenGL ES context already created");
    }

    _this->egl_data = (struct SDL_EGL_VideoData *) SDL_calloc(1, sizeof(SDL_EGL_VideoData));
    if (!_this->egl_data) {
        return SDL_OutOfMemory();
    }

#if SDL_VIDEO_DRIVER_WINDOWS
    d3dcompiler = SDL_GetHint(SDL_HINT_VIDEO_WIN_D3DCOMPILER);
    if (!d3dcompiler) {
        /* By default we load the Vista+ compatible compiler */
        d3dcompiler = "d3dcompiler_46.dll";
    }
    if (SDL_strcasecmp(d3dcompiler, "none") != 0) {
        SDL_LoadObject(d3dcompiler);
    }
#endif

    /* A funny thing, loading EGL.so first does not work on the Raspberry, so we load libGL* first */
<<<<<<< HEAD
#ifdef __WINRT__
    path = NULL;
    egl_dll_handle = NULL;
#else
    path = getenv("SDL_VIDEO_GL_DRIVER");
    egl_dll_handle = dlopen(path, dlopen_flags);
#endif
    if ((path == NULL) | (egl_dll_handle == NULL)) {
=======
    path = SDL_getenv("SDL_VIDEO_GL_DRIVER");
    if (path != NULL) {
        egl_dll_handle = SDL_LoadObject(path);
    }

    if (egl_dll_handle == NULL) {
>>>>>>> 9fa4da13
        if (_this->gl_config.major_version > 1) {
            path = DEFAULT_OGL_ES2;
            egl_dll_handle = SDL_LoadObject(path);
        }
        else {
            path = DEFAULT_OGL_ES;
            egl_dll_handle = SDL_LoadObject(path);
            if (egl_dll_handle == NULL) {
                path = DEFAULT_OGL_ES_PVR;
                egl_dll_handle = SDL_LoadObject(path);
            }
        }
    }
    _this->egl_data->egl_dll_handle = egl_dll_handle;

    if (egl_dll_handle == NULL) {
        return SDL_SetError("Could not initialize OpenGL ES library");
    }

    /* Loading libGL* in the previous step took care of loading libEGL.so, but we future proof by double checking */
    if (egl_path != NULL) {
        dll_handle = SDL_LoadObject(egl_path);
    }   
    /* Catch the case where the application isn't linked with EGL */
<<<<<<< HEAD
    if ((dlsym(dll_handle, "eglChooseConfig") == NULL) && (egl_path == NULL)) {
        dlclose(dll_handle);
#ifdef __WINRT__
        path = NULL;
#else
        path = getenv("SDL_VIDEO_EGL_DRIVER");
#endif
=======
    if ((SDL_LoadFunction(dll_handle, "eglChooseConfig") == NULL) && (egl_path == NULL)) {
        if (dll_handle != NULL) {
            SDL_UnloadObject(dll_handle);
        }
        path = SDL_getenv("SDL_VIDEO_EGL_DRIVER");
>>>>>>> 9fa4da13
        if (path == NULL) {
            path = DEFAULT_EGL;
        }
        dll_handle = SDL_LoadObject(path);
        if (dll_handle == NULL) {
            return SDL_SetError("Could not load EGL library");
        }
    }

    _this->egl_data->dll_handle = dll_handle;

    /* Load new function pointers */
    LOAD_FUNC(eglGetDisplay);
    LOAD_FUNC(eglInitialize);
    LOAD_FUNC(eglTerminate);
    LOAD_FUNC(eglGetProcAddress);
    LOAD_FUNC(eglChooseConfig);
    LOAD_FUNC(eglGetConfigAttrib);
    LOAD_FUNC(eglCreateContext);
    LOAD_FUNC(eglDestroyContext);
    LOAD_FUNC(eglCreateWindowSurface);
    LOAD_FUNC(eglDestroySurface);
    LOAD_FUNC(eglMakeCurrent);
    LOAD_FUNC(eglSwapBuffers);
    LOAD_FUNC(eglSwapInterval);
    LOAD_FUNC(eglWaitNative);
    LOAD_FUNC(eglWaitGL);
    
    _this->egl_data->egl_display = _this->egl_data->eglGetDisplay(native_display);
    if (!_this->egl_data->egl_display) {
        return SDL_SetError("Could not get EGL display");
    }
    
    if (_this->egl_data->eglInitialize(_this->egl_data->egl_display, NULL, NULL) != EGL_TRUE) {
        return SDL_SetError("Could not initialize EGL");
    }

    _this->egl_data->dll_handle = dll_handle;
    _this->egl_data->egl_dll_handle = egl_dll_handle;
    _this->gl_config.driver_loaded = 1;

    if (path) {
        SDL_strlcpy(_this->gl_config.driver_path, path, sizeof(_this->gl_config.driver_path) - 1);
    } else {
        *_this->gl_config.driver_path = '\0';
    }
    
    /* We need to select a config here to satisfy some video backends such as X11 */
    return SDL_EGL_ChooseConfig(_this);
}

int
SDL_EGL_ChooseConfig(_THIS) 
{
    /* 64 seems nice. */
    EGLint attribs[64];
    EGLint found_configs = 0, value;
    /* 128 seems even nicer here */
    EGLConfig configs[128];
    int i, j, best_bitdiff = -1, bitdiff;
    
    if (!_this->egl_data) {
        /* The EGL library wasn't loaded, SDL_GetError() should have info */
        return -1;
    }
  
    /* Get a valid EGL configuration */
    i = 0;
    attribs[i++] = EGL_RED_SIZE;
    attribs[i++] = _this->gl_config.red_size;
    attribs[i++] = EGL_GREEN_SIZE;
    attribs[i++] = _this->gl_config.green_size;
    attribs[i++] = EGL_BLUE_SIZE;
    attribs[i++] = _this->gl_config.blue_size;
    
    if (_this->gl_config.alpha_size) {
        attribs[i++] = EGL_ALPHA_SIZE;
        attribs[i++] = _this->gl_config.alpha_size;
    }
    
    if (_this->gl_config.buffer_size) {
        attribs[i++] = EGL_BUFFER_SIZE;
        attribs[i++] = _this->gl_config.buffer_size;
    }
    
    attribs[i++] = EGL_DEPTH_SIZE;
    attribs[i++] = _this->gl_config.depth_size;
    
    if (_this->gl_config.stencil_size) {
        attribs[i++] = EGL_STENCIL_SIZE;
        attribs[i++] = _this->gl_config.stencil_size;
    }
    
    if (_this->gl_config.multisamplebuffers) {
        attribs[i++] = EGL_SAMPLE_BUFFERS;
        attribs[i++] = _this->gl_config.multisamplebuffers;
    }
    
    if (_this->gl_config.multisamplesamples) {
        attribs[i++] = EGL_SAMPLES;
        attribs[i++] = _this->gl_config.multisamplesamples;
    }
    
    attribs[i++] = EGL_RENDERABLE_TYPE;
    if (_this->gl_config.major_version == 2) {
        attribs[i++] = EGL_OPENGL_ES2_BIT;
    } else {
        attribs[i++] = EGL_OPENGL_ES_BIT;
    }
    
    attribs[i++] = EGL_NONE;
    
    if (_this->egl_data->eglChooseConfig(_this->egl_data->egl_display,
        attribs,
        configs, SDL_arraysize(configs),
        &found_configs) == EGL_FALSE ||
        found_configs == 0) {
        return SDL_SetError("Couldn't find matching EGL config");
    }
    
    /* eglChooseConfig returns a number of configurations that match or exceed the requested attribs. */
    /* From those, we select the one that matches our requirements more closely via a makeshift algorithm */

    for ( i=0; i<found_configs; i++ ) {
        bitdiff = 0;
        for (j = 0; j < SDL_arraysize(attribs) - 1; j += 2) {
            if (attribs[j] == EGL_NONE) {
               break;
            }
            
            if ( attribs[j+1] != EGL_DONT_CARE && (
                attribs[j] == EGL_RED_SIZE ||
                attribs[j] == EGL_GREEN_SIZE ||
                attribs[j] == EGL_BLUE_SIZE ||
                attribs[j] == EGL_ALPHA_SIZE ||
                attribs[j] == EGL_DEPTH_SIZE ||
                attribs[j] == EGL_STENCIL_SIZE)) {
                _this->egl_data->eglGetConfigAttrib(_this->egl_data->egl_display, configs[i], attribs[j], &value);
                bitdiff += value - attribs[j + 1]; /* value is always >= attrib */
            }
        }

        if (bitdiff < best_bitdiff || best_bitdiff == -1) {
            _this->egl_data->egl_config = configs[i];
            
            best_bitdiff = bitdiff;
        }
           
        if (bitdiff == 0) break; /* we found an exact match! */
    }
    
    return 0;
}

SDL_GLContext
SDL_EGL_CreateContext(_THIS, EGLSurface egl_surface)
{
    EGLint context_attrib_list[] = {
        EGL_CONTEXT_CLIENT_VERSION,
        1,
        EGL_NONE
    };
    
    EGLContext egl_context;
    
    if (!_this->egl_data) {
        /* The EGL library wasn't loaded, SDL_GetError() should have info */
        return NULL;
    }
    
    if (_this->gl_config.major_version) {
        context_attrib_list[1] = _this->gl_config.major_version;
    }

    egl_context =
    _this->egl_data->eglCreateContext(_this->egl_data->egl_display,
                                      _this->egl_data->egl_config,
                                      EGL_NO_CONTEXT, context_attrib_list);
    
    if (egl_context == EGL_NO_CONTEXT) {
        SDL_SetError("Could not create EGL context");
        return NULL;
    }
    
    _this->egl_data->egl_swapinterval = 0;
    
    if (SDL_EGL_MakeCurrent(_this, egl_surface, egl_context) < 0) {
        SDL_EGL_DeleteContext(_this, egl_context);
        SDL_SetError("Could not make EGL context current");
        return NULL;
    }
  
    return (SDL_GLContext) egl_context;
}

int
SDL_EGL_MakeCurrent(_THIS, EGLSurface egl_surface, SDL_GLContext context)
{
    EGLContext egl_context = (EGLContext) context;

    if (!_this->egl_data) {
        return SDL_SetError("OpenGL not initialized");
    }
    
    /* The android emulator crashes badly if you try to eglMakeCurrent 
     * with a valid context and invalid surface, so we have to check for both here.
     */
    if (!egl_context || !egl_surface) {
         _this->egl_data->eglMakeCurrent(_this->egl_data->egl_display, EGL_NO_SURFACE, EGL_NO_SURFACE, EGL_NO_CONTEXT);
    }
    else {
        if (!_this->egl_data->eglMakeCurrent(_this->egl_data->egl_display,
            egl_surface, egl_surface, egl_context)) {
            return SDL_SetError("Unable to make EGL context current");
        }
    }
      
    return 0;
}

int
SDL_EGL_SetSwapInterval(_THIS, int interval)
{
    EGLBoolean status;
    
    if (!_this->egl_data) {
        return SDL_SetError("EGL not initialized");
    }
    
    status = _this->egl_data->eglSwapInterval(_this->egl_data->egl_display, interval);
    if (status == EGL_TRUE) {
        _this->egl_data->egl_swapinterval = interval;
        return 0;
    }
    
    return SDL_SetError("Unable to set the EGL swap interval");
}

int
SDL_EGL_GetSwapInterval(_THIS)
{
    if (!_this->egl_data) {
        return SDL_SetError("EGL not initialized");
    }
    
    return _this->egl_data->egl_swapinterval;
}

void
SDL_EGL_SwapBuffers(_THIS, EGLSurface egl_surface)
{
    _this->egl_data->eglSwapBuffers(_this->egl_data->egl_display, egl_surface);
}

void
SDL_EGL_DeleteContext(_THIS, SDL_GLContext context)
{
    EGLContext egl_context = (EGLContext) context;

    /* Clean up GLES and EGL */
    if (!_this->egl_data) {
        return;
    }
    
    if (egl_context != NULL && egl_context != EGL_NO_CONTEXT) {
        SDL_EGL_MakeCurrent(_this, NULL, NULL);
        _this->egl_data->eglDestroyContext(_this->egl_data->egl_display, egl_context);
    }
        
}

EGLSurface *
SDL_EGL_CreateSurface(_THIS, NativeWindowType nw) 
{
    return _this->egl_data->eglCreateWindowSurface(
            _this->egl_data->egl_display,
            _this->egl_data->egl_config,
            nw, NULL);
}

void
SDL_EGL_DestroySurface(_THIS, EGLSurface egl_surface) 
{
    if (!_this->egl_data) {
        return;
    }
    
    if (egl_surface != EGL_NO_SURFACE) {
        _this->egl_data->eglDestroySurface(_this->egl_data->egl_display, egl_surface);
    }
}

#endif /* SDL_VIDEO_OPENGL_EGL */

/* vi: set ts=4 sw=4 expandtab: */
    <|MERGE_RESOLUTION|>--- conflicted
+++ resolved
@@ -41,21 +41,12 @@
 #define DEFAULT_OGL_ES_PVR "libGLES_CM.so"
 #define DEFAULT_OGL_ES "libGLESv1_CM.so"
 
-<<<<<<< HEAD
-#elif SDL_VIDEO_DRIVER_WINRT
-/* WinRT (via a modified version of Google's ANGLE library) */
-#define DEFAULT_EGL "libEGL.dll"
-#define DEFAULT_OGL_ES2 "libGLESv2.dll"
-#define DEFAULT_OGL_ES_PVR NULL
-#define DEFAULT_OGL_ES NULL
-=======
 #elif SDL_VIDEO_DRIVER_WINDOWS
 /* EGL AND OpenGL ES support via ANGLE */
 #define DEFAULT_EGL "libEGL.dll"
 #define DEFAULT_OGL_ES2 "libGLESv2.dll"
 #define DEFAULT_OGL_ES_PVR "libGLES_CM.dll"
 #define DEFAULT_OGL_ES "libGLESv1_CM.dll"
->>>>>>> 9fa4da13
 
 #else
 /* Desktop Linux */
@@ -152,23 +143,12 @@
 #endif
 
     /* A funny thing, loading EGL.so first does not work on the Raspberry, so we load libGL* first */
-<<<<<<< HEAD
-#ifdef __WINRT__
-    path = NULL;
-    egl_dll_handle = NULL;
-#else
-    path = getenv("SDL_VIDEO_GL_DRIVER");
-    egl_dll_handle = dlopen(path, dlopen_flags);
-#endif
-    if ((path == NULL) | (egl_dll_handle == NULL)) {
-=======
     path = SDL_getenv("SDL_VIDEO_GL_DRIVER");
     if (path != NULL) {
         egl_dll_handle = SDL_LoadObject(path);
     }
 
     if (egl_dll_handle == NULL) {
->>>>>>> 9fa4da13
         if (_this->gl_config.major_version > 1) {
             path = DEFAULT_OGL_ES2;
             egl_dll_handle = SDL_LoadObject(path);
@@ -193,21 +173,11 @@
         dll_handle = SDL_LoadObject(egl_path);
     }   
     /* Catch the case where the application isn't linked with EGL */
-<<<<<<< HEAD
-    if ((dlsym(dll_handle, "eglChooseConfig") == NULL) && (egl_path == NULL)) {
-        dlclose(dll_handle);
-#ifdef __WINRT__
-        path = NULL;
-#else
-        path = getenv("SDL_VIDEO_EGL_DRIVER");
-#endif
-=======
     if ((SDL_LoadFunction(dll_handle, "eglChooseConfig") == NULL) && (egl_path == NULL)) {
         if (dll_handle != NULL) {
             SDL_UnloadObject(dll_handle);
         }
         path = SDL_getenv("SDL_VIDEO_EGL_DRIVER");
->>>>>>> 9fa4da13
         if (path == NULL) {
             path = DEFAULT_EGL;
         }
